--- conflicted
+++ resolved
@@ -7,11 +7,7 @@
     [Fact]
     public void CreateNewLogger()
     {
-<<<<<<< HEAD
-        Logger.Init();
-=======
         Logger.Init("testlog.txt");
->>>>>>> 3705fb9b
         // Arrange
         var logger = Logger.GetInstance();
         
