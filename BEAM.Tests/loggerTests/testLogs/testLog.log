--- conflicted
+++ resolved
@@ -1,5 +1,3 @@
-<<<<<<< HEAD
--New log file created at: 14.12.2024 20:29:39
 14.12.2024 20:29:48 Info: OpenedFile
 14.12.2024 20:29:48 Warning --> UnknownFileFormat
 14.12.2024 20:29:49 ERROR! --> FileNotFound
@@ -168,7 +166,6 @@
 06.02.2025 00:01:02 Warning --> BasicMessage: Not implemented yet!
 08.02.2025 12:53:26 Warning --> BasicMessage: Not implemented yet!
 08.02.2025 13:49:06 ERROR! --> ThrownException: Cannot find sequence in extensions: .DS_Store
-=======
 29.01.2025 20:37:14 ERROR! --> FileNotFound
 29.01.2025 20:37:14 Warning --> UnknownFileFormat
 29.01.2025 20:37:14 Warning --> UnknownFileFormat
@@ -826,5 +823,4 @@
 2/4/2025 4:26:18 PM Warning --> BasicMessage: Not implemented yet!
 04.02.2025 19:06:35 ERROR! --> ThrownException: Empty sequences are not supported
 2/13/2025 12:53:58 PM ERROR! --> ThrownException: Cannot find sequence in extensions: .pdf, , .p12
-2/13/2025 12:53:58 PM ERROR! --> OpenedFile: Cannot open folder since no suitable sequence type found. (Supported sequences: PNG, ENVI
->>>>>>> 246eab36
+2/13/2025 12:53:58 PM ERROR! --> OpenedFile: Cannot open folder since no suitable sequence type found. (Supported sequences: PNG, ENVI