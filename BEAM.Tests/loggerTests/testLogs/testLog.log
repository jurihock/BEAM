-New log file created at: 14.12.2024 20:29:39
14.12.2024 20:29:48 Info: OpenedFile
14.12.2024 20:29:48 Warning --> UnknownFileFormat
14.12.2024 20:29:49 ERROR! --> FileNotFound
14.12.2024 20:29:50 ERROR! --> FileNotFound
14.12.2024 20:29:51 Info: OpenedFile
14.12.2024 20:29:52 Warning --> UnknownFileFormat
14.12.2024 20:29:53 ERROR! --> FileNotFound
14.12.2024 20:29:54 ERROR! --> FileNotFound
14.12.2024 20:29:54 ERROR! --> FileNotFound
14.12.2024 20:29:56 Warning --> UnknownFileFormat
14.12.2024 20:29:56 Info: OpenedFile
14.12.2024 20:29:58 ERROR! --> FileNotFound
14.12.2024 20:36:51 Info: OpenedFile
14.12.2024 20:36:51 Warning --> UnknownFileFormat
14.12.2024 20:36:52 ERROR! --> FileNotFound
14.12.2024 20:36:52 ERROR! --> FileNotFound
14.12.2024 20:36:53 Warning --> UnknownFileFormat
14.12.2024 20:36:53 Info: OpenedFile
14.12.2024 20:36:54 Warning --> UnknownFileFormat
14.12.2024 20:36:54 ERROR! --> FileNotFound
14.12.2024 20:36:54 Warning --> UnknownFileFormat
14.12.2024 20:36:55 Info: OpenedFile
14.12.2024 20:36:55 Info: OpenedFile
14.12.2024 20:36:56 Info: OpenedFile
14.12.2024 20:36:56 Warning --> UnknownFileFormat
14.12.2024 20:36:57 ERROR! --> FileNotFound
14.12.2024 20:45:10 Info: OpenedFile
14.12.2024 20:45:11 Warning --> UnknownFileFormat
14.12.2024 20:45:12 ERROR! --> FileNotFound
14.12.2024 20:45:12 ERROR! --> FileNotFound
14.12.2024 20:45:12 ERROR! --> FileNotFound
14.12.2024 20:45:12 ERROR! --> FileNotFound
14.12.2024 20:45:12 ERROR! --> FileNotFound
14.12.2024 20:45:12 ERROR! --> FileNotFound
14.12.2024 20:45:13 ERROR! --> FileNotFound
14.12.2024 20:45:13 ERROR! --> FileNotFound
14.12.2024 20:45:13 ERROR! --> FileNotFound
14.12.2024 20:45:13 ERROR! --> FileNotFound
14.12.2024 20:45:13 ERROR! --> FileNotFound
14.12.2024 20:45:14 ERROR! --> FileNotFound
14.12.2024 20:45:14 ERROR! --> FileNotFound
14.12.2024 20:45:14 ERROR! --> FileNotFound
14.12.2024 20:45:14 ERROR! --> FileNotFound
14.12.2024 20:45:14 ERROR! --> FileNotFound
14.12.2024 20:45:14 ERROR! --> FileNotFound
14.12.2024 20:45:14 ERROR! --> FileNotFound
14.12.2024 20:45:15 ERROR! --> FileNotFound
14.12.2024 20:45:15 ERROR! --> FileNotFound
14.12.2024 20:45:15 ERROR! --> FileNotFound
14.12.2024 20:45:15 ERROR! --> FileNotFound
14.12.2024 20:45:15 ERROR! --> FileNotFound
14.12.2024 20:45:15 ERROR! --> FileNotFound
14.12.2024 20:45:15 ERROR! --> FileNotFound
14.12.2024 20:45:16 ERROR! --> FileNotFound
14.12.2024 20:45:16 ERROR! --> FileNotFound
14.12.2024 20:45:16 ERROR! --> FileNotFound
14.12.2024 20:45:16 ERROR! --> FileNotFound
14.12.2024 20:45:16 ERROR! --> FileNotFound
14.12.2024 20:45:16 ERROR! --> FileNotFound
14.12.2024 20:45:17 ERROR! --> FileNotFound
14.12.2024 20:45:17 ERROR! --> FileNotFound
14.12.2024 20:45:17 ERROR! --> FileNotFound
14.12.2024 20:45:17 ERROR! --> FileNotFound
14.12.2024 20:45:17 ERROR! --> FileNotFound
14.12.2024 20:45:17 ERROR! --> FileNotFound
14.12.2024 20:45:17 ERROR! --> FileNotFound
14.12.2024 20:45:17 ERROR! --> FileNotFound
14.12.2024 20:45:18 ERROR! --> FileNotFound
14.12.2024 20:45:18 ERROR! --> FileNotFound
14.12.2024 20:45:18 ERROR! --> FileNotFound
14.12.2024 20:45:18 ERROR! --> FileNotFound
14.12.2024 20:45:18 ERROR! --> FileNotFound
14.12.2024 20:45:18 ERROR! --> FileNotFound
14.12.2024 20:45:18 ERROR! --> FileNotFound
14.12.2024 20:45:18 ERROR! --> FileNotFound
14.12.2024 20:45:18 ERROR! --> FileNotFound
14.12.2024 20:45:18 ERROR! --> FileNotFound
14.12.2024 20:45:18 ERROR! --> FileNotFound
14.12.2024 20:45:19 ERROR! --> FileNotFound
14.12.2024 20:45:19 ERROR! --> FileNotFound
14.12.2024 20:45:19 ERROR! --> FileNotFound
14.12.2024 20:46:40 ERROR! --> FileNotFound: Test
14.12.2024 20:46:40 Warning --> UnknownFileFormat
14.12.2024 20:46:40 Info: ClosedFile: A File was closed
14.12.2024 20:46:40 Unspecified Log: This is a test log message
15.12.2024 10:19:01 Warning --> FileNotFound: 1 Files could not be loaded
<<<<<<< HEAD
15.12.2024 19:08:18 ERROR! --> ThrownException: Cannot find sequence in extensions: .jpg
15.12.2024 19:09:03 ERROR! --> ThrownException: Empty sequences are not supported
=======
23.01.2025 10:22:43 Info: OpenedFile
23.01.2025 10:22:43 Info: OpenedFile
23.01.2025 10:22:44 Info: OpenedFile
23.01.2025 10:22:44 Info: OpenedFile
23.01.2025 10:22:44 Info: OpenedFile
23.01.2025 10:22:44 Info: OpenedFile
23.01.2025 10:22:44 Warning --> UnknownFileFormat
23.01.2025 10:22:44 Warning --> UnknownFileFormat
23.01.2025 10:22:45 Warning --> UnknownFileFormat
23.01.2025 10:22:45 Warning --> UnknownFileFormat
23.01.2025 10:22:45 Warning --> UnknownFileFormat
23.01.2025 10:22:45 Warning --> UnknownFileFormat
23.01.2025 10:22:46 ERROR! --> FileNotFound
23.01.2025 10:22:46 ERROR! --> FileNotFound
23.01.2025 10:22:46 ERROR! --> FileNotFound
23.01.2025 10:22:46 ERROR! --> FileNotFound
23.01.2025 10:22:46 ERROR! --> FileNotFound
23.01.2025 10:22:46 ERROR! --> FileNotFound
23.01.2025 10:30:15 Info: OpenedFile
23.01.2025 10:30:16 Info: OpenedFile
23.01.2025 10:30:16 Info: OpenedFile
23.01.2025 10:30:16 Info: OpenedFile
23.01.2025 10:30:16 Info: OpenedFile
23.01.2025 10:30:17 Info: OpenedFile
23.01.2025 10:30:17 Info: OpenedFile
23.01.2025 10:30:17 Info: OpenedFile
23.01.2025 10:30:18 Warning --> UnknownFileFormat
23.01.2025 10:30:18 Warning --> UnknownFileFormat
23.01.2025 10:30:18 Warning --> UnknownFileFormat
23.01.2025 10:30:18 Warning --> UnknownFileFormat
23.01.2025 10:30:18 Warning --> UnknownFileFormat
23.01.2025 10:30:19 Warning --> UnknownFileFormat
23.01.2025 10:30:19 Warning --> UnknownFileFormat
23.01.2025 10:30:19 Warning --> UnknownFileFormat
23.01.2025 10:30:20 Warning --> UnknownFileFormat
23.01.2025 10:30:20 Warning --> UnknownFileFormat
23.01.2025 10:30:20 Warning --> UnknownFileFormat
23.01.2025 10:30:21 ERROR! --> FileNotFound
23.01.2025 10:30:21 ERROR! --> FileNotFound
23.01.2025 10:30:21 ERROR! --> FileNotFound
23.01.2025 10:30:21 ERROR! --> FileNotFound
23.01.2025 10:30:22 ERROR! --> FileNotFound
23.01.2025 10:30:22 ERROR! --> FileNotFound
23.01.2025 10:30:22 ERROR! --> FileNotFound
23.01.2025 10:30:22 ERROR! --> FileNotFound
23.01.2025 10:30:22 ERROR! --> FileNotFound
23.01.2025 10:30:22 ERROR! --> FileNotFound
23.01.2025 10:30:23 ERROR! --> FileNotFound
23.01.2025 10:30:23 ERROR! --> FileNotFound
23.01.2025 10:30:23 ERROR! --> FileNotFound
23.01.2025 10:30:23 ERROR! --> FileNotFound
23.01.2025 10:30:23 ERROR! --> FileNotFound
23.01.2025 10:30:23 ERROR! --> FileNotFound
23.01.2025 10:30:23 ERROR! --> FileNotFound
23.01.2025 10:30:24 ERROR! --> FileNotFound
23.01.2025 10:30:24 ERROR! --> FileNotFound
23.01.2025 10:30:24 ERROR! --> FileNotFound
23.01.2025 10:30:24 ERROR! --> FileNotFound
23.01.2025 10:30:24 ERROR! --> FileNotFound
23.01.2025 10:30:24 ERROR! --> FileNotFound
23.01.2025 10:30:24 ERROR! --> FileNotFound
>>>>>>> 43375063
<|MERGE_RESOLUTION|>--- conflicted
+++ resolved
@@ -85,10 +85,6 @@
 14.12.2024 20:46:40 Info: ClosedFile: A File was closed
 14.12.2024 20:46:40 Unspecified Log: This is a test log message
 15.12.2024 10:19:01 Warning --> FileNotFound: 1 Files could not be loaded
-<<<<<<< HEAD
-15.12.2024 19:08:18 ERROR! --> ThrownException: Cannot find sequence in extensions: .jpg
-15.12.2024 19:09:03 ERROR! --> ThrownException: Empty sequences are not supported
-=======
 23.01.2025 10:22:43 Info: OpenedFile
 23.01.2025 10:22:43 Info: OpenedFile
 23.01.2025 10:22:44 Info: OpenedFile
@@ -149,5 +145,4 @@
 23.01.2025 10:30:24 ERROR! --> FileNotFound
 23.01.2025 10:30:24 ERROR! --> FileNotFound
 23.01.2025 10:30:24 ERROR! --> FileNotFound
-23.01.2025 10:30:24 ERROR! --> FileNotFound
->>>>>>> 43375063
+23.01.2025 10:30:24 ERROR! --> FileNotFound