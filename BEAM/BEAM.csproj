﻿<Project Sdk="Microsoft.NET.Sdk">
    <PropertyGroup>
        <OutputType>WinExe</OutputType>
        <TargetFramework>net9.0</TargetFramework>
        <Nullable>enable</Nullable>
        <BuiltInComInteropSupport>true</BuiltInComInteropSupport>
        <ApplicationManifest>app.manifest</ApplicationManifest>
        <AvaloniaUseCompiledBindingsByDefault>true</AvaloniaUseCompiledBindingsByDefault>
        <LangVersion>preview</LangVersion>
        <AllowUnsafeBlocks>true</AllowUnsafeBlocks>
    </PropertyGroup>

    <ItemGroup>
        <Folder Include="AffTrans\" />
        <Folder Include="Assets\Images\" />
        <Folder Include="Models\" />
        <AvaloniaResource Include="Assets\**" />
    </ItemGroup>

    <ItemGroup>
        <PackageReference Include="Avalonia" Version="11.2.2" />
        <PackageReference Include="Avalonia.Desktop" Version="11.2.2" />
        <PackageReference Include="Avalonia.Svg.Skia" Version="11.2.0.2" />
        <PackageReference Include="Avalonia.Themes.Fluent" Version="11.2.2" />
        <PackageReference Include="Avalonia.Fonts.Inter" Version="11.2.2" />
        <!--Condition below is needed to remove Avalonia.Diagnostics package from build output in Release configuration.-->
        <PackageReference Condition="'$(Configuration)' == 'Debug'" Include="Avalonia.Diagnostics" Version="11.2.2" />
        <PackageReference Include="CommunityToolkit.Mvvm" Version="8.4.0-preview2" />
        <PackageReference Include="NP.Ava.UniDock" Version="1.0.16" />
        <PackageReference Include="ScottPlot" Version="5.0.47" />
        <PackageReference Include="ScottPlot.Avalonia" Version="5.0.47" />
        <PackageReference Include="Svg.Skia" Version="2.0.0.4" />
    </ItemGroup>

    <ItemGroup>
      <UpToDateCheckInput Remove="Views\Titlebar\MenuBar.axaml" />
<<<<<<< HEAD
      <UpToDateCheckInput Remove="ViewModels\Minimap\Popups\DefaultMinimapPopupViewModel.axaml" />
=======
      <UpToDateCheckInput Remove="Views\AnalysisView\BarPlotAnalysisView.axaml" />
>>>>>>> c05a8ed4
    </ItemGroup>

    <ItemGroup>
      <Compile Update="Views\TitleBar.axaml.cs">
        <DependentUpon>TitleBar.axaml</DependentUpon>
        <SubType>Code</SubType>
      </Compile>
      <Compile Update="Views\StatusWindow.axaml.cs">
        <DependentUpon>StatusWindow.axaml</DependentUpon>
      </Compile>
      <Compile Update="Views\ColorSettingsPopup.axaml.cs">
        <DependentUpon>ColorSettingsPopup.axaml</DependentUpon>
      </Compile>
    </ItemGroup>
</Project><|MERGE_RESOLUTION|>--- conflicted
+++ resolved
@@ -34,11 +34,8 @@
 
     <ItemGroup>
       <UpToDateCheckInput Remove="Views\Titlebar\MenuBar.axaml" />
-<<<<<<< HEAD
       <UpToDateCheckInput Remove="ViewModels\Minimap\Popups\DefaultMinimapPopupViewModel.axaml" />
-=======
       <UpToDateCheckInput Remove="Views\AnalysisView\BarPlotAnalysisView.axaml" />
->>>>>>> c05a8ed4
     </ItemGroup>
 
     <ItemGroup>
