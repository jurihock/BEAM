--- conflicted
+++ resolved
@@ -7,26 +7,20 @@
         <ApplicationManifest>app.manifest</ApplicationManifest>
         <AvaloniaUseCompiledBindingsByDefault>true</AvaloniaUseCompiledBindingsByDefault>
         <LangVersion>preview</LangVersion>
-        <AllowUnsafeBlocks>true</AllowUnsafeBlocks>
     </PropertyGroup>
 
     <ItemGroup>
-<<<<<<< HEAD
-        <AvaloniaResource Include="Assets\**" />
-=======
+        <Folder Include="Models\"/>
         <AvaloniaResource Include="Assets\**"/>
->>>>>>> 4a71be5e
     </ItemGroup>
 
     <ItemGroup>
         <PackageReference Include="Avalonia" Version="11.2.2" />
         <PackageReference Include="Avalonia.Desktop" Version="11.2.2" />
-        <PackageReference Include="Avalonia.Svg.Skia" Version="11.2.0.2" />
         <PackageReference Include="Avalonia.Themes.Fluent" Version="11.2.2" />
         <PackageReference Include="Avalonia.Fonts.Inter" Version="11.2.2" />
         <!--Condition below is needed to remove Avalonia.Diagnostics package from build output in Release configuration.-->
         <PackageReference Condition="'$(Configuration)' == 'Debug'" Include="Avalonia.Diagnostics" Version="11.2.2" />
         <PackageReference Include="CommunityToolkit.Mvvm" Version="8.4.0-preview2" />
-        <PackageReference Include="Svg.Skia" Version="2.0.0.4" />
     </ItemGroup>
 </Project>