--- conflicted
+++ resolved
@@ -25,12 +25,6 @@
         <PackageReference Condition="'$(Configuration)' == 'Debug'" Include="Avalonia.Diagnostics" Version="11.2.2" />
         <PackageReference Include="CommunityToolkit.Mvvm" Version="8.4.0-preview2" />
         <PackageReference Include="NP.Ava.UniDock" Version="1.0.16" />
-<<<<<<< HEAD
-        <PackageReference Include="OxyPlot.Core" Version="2.2.0" />
-        <PackageReference Include="ScottPlot" Version="5.0.47" />
-        <PackageReference Include="ScottPlot.Avalonia" Version="5.0.47" />
-=======
->>>>>>> 18a79e8e
         <PackageReference Include="Svg.Skia" Version="2.0.0.4" />
     </ItemGroup>
 
@@ -47,8 +41,4 @@
         <DependentUpon>StatusWindow.axaml</DependentUpon>
       </Compile>
     </ItemGroup>
-
-    <ItemGroup>
-      <Folder Include="Image\Displayer\" />
-    </ItemGroup>
 </Project>