--- conflicted
+++ resolved
@@ -38,12 +38,8 @@
     </ItemGroup>
 
     <ItemGroup>
-<<<<<<< HEAD
-        <UpToDateCheckInput Remove="Views\Titlebar\MenuBar.axaml"/>
-=======
       <UpToDateCheckInput Remove="Views\Titlebar\MenuBar.axaml" />
       <UpToDateCheckInput Remove="Views\AnalysisView\BarPlotAnalysisView.axaml" />
->>>>>>> c05a8ed4
     </ItemGroup>
 
     <ItemGroup>
