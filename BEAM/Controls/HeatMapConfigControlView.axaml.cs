using Avalonia.Controls;
using BEAM.Renderer;
using BEAM.ViewModels;

namespace BEAM.Controls;

<<<<<<< HEAD
/// The view class for managing the settings of a <see cref="HeatMapRenderer"/>.
public partial class HeatMapConfigControlView : UserControl, ISaveControl
=======
public partial class 
    HeatMapConfigControlView : UserControl, ISaveControl
>>>>>>> 7bd28b1a
{
    public HeatMapConfigControlView(HeatMapRenderer renderer, SequenceViewModel model)
    {
        DataContext = new HeatMapConfigControlViewModel(renderer, model);
        InitializeComponent();
    }

    public void Save()
    {
        ((DataContext as HeatMapConfigControlViewModel)!).Save();
    }
}<|MERGE_RESOLUTION|>--- conflicted
+++ resolved
@@ -4,13 +4,8 @@
 
 namespace BEAM.Controls;
 
-<<<<<<< HEAD
 /// The view class for managing the settings of a <see cref="HeatMapRenderer"/>.
 public partial class HeatMapConfigControlView : UserControl, ISaveControl
-=======
-public partial class 
-    HeatMapConfigControlView : UserControl, ISaveControl
->>>>>>> 7bd28b1a
 {
     public HeatMapConfigControlView(HeatMapRenderer renderer, SequenceViewModel model)
     {
