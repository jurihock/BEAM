using ScottPlot;

namespace BEAM.Datatypes;

/// <summary>
/// An immutable Coordinate pair.
/// </summary>
/// <param name="row"></param>
/// <param name="column"></param>
public readonly struct Coordinate2D
{
    public double Row { get; init; }
    public double Column { get; init; }
    
    public Coordinate2D(int row, int column)
    {
        Row = row;
        Column = column;
    }
   
    public Coordinate2D(long row, long column)
        {
            Row = row;
            Column = column;
        }
    


    public Coordinate2D(double row, double column)
    {
        Row = row;
        Column = column;
    }
    

    public Coordinate2D(Coordinates coordinates)
    {
        Row = coordinates.Y;
        Column = coordinates.X;
    }
    
<<<<<<< HEAD
    public override string ToString()
=======

    public string ToString()
>>>>>>> 7bd28b1a
    {
        return $"Row: {Row}, Column: {Column}";
    }
}<|MERGE_RESOLUTION|>--- conflicted
+++ resolved
@@ -39,12 +39,7 @@
         Column = coordinates.X;
     }
     
-<<<<<<< HEAD
     public override string ToString()
-=======
-
-    public string ToString()
->>>>>>> 7bd28b1a
     {
         return $"Row: {Row}, Column: {Column}";
     }
