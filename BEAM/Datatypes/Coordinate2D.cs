--- conflicted
+++ resolved
@@ -38,12 +38,7 @@
         Column = coordinates.X;
     }
     
-<<<<<<< HEAD
-
-    public new string ToString()
-=======
     public override string ToString()
->>>>>>> 3afc3fb6
     {
         return $"Row: {Row}, Column: {Column}";
     }
