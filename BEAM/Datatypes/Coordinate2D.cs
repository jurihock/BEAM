using ScottPlot;

namespace BEAM.Datatypes;

/// <summary>
/// An immutable Coordinate pair.
/// </summary>
/// <param name="row"></param>
/// <param name="column"></param>
public readonly struct Coordinate2D
{
    public double Row { get; init; }
    public double Column { get; init; }
    
    public Coordinate2D(int row, int column)
    {
        Row = row;
        Column = column;
    }
   
    public Coordinate2D(long row, long column)
        {
            Row = row;
            Column = column;
        }
    
<<<<<<< HEAD
=======
    public Coordinate2D(double row, double column)
    {
        Row = row;
        Column = column;
    }
    
>>>>>>> c05a8ed4

    public Coordinate2D(Coordinates coordinates)
    {
        Row = coordinates.Y;
        Column = coordinates.X;
    }
    
<<<<<<< HEAD
=======
    public string ToString()
    {
        return $"Row: {Row}, Column: {Column}";
    }
    
>>>>>>> c05a8ed4
}<|MERGE_RESOLUTION|>--- conflicted
+++ resolved
@@ -24,15 +24,14 @@
             Column = column;
         }
     
-<<<<<<< HEAD
-=======
+
+
     public Coordinate2D(double row, double column)
     {
         Row = row;
         Column = column;
     }
     
->>>>>>> c05a8ed4
 
     public Coordinate2D(Coordinates coordinates)
     {
@@ -40,12 +39,9 @@
         Column = coordinates.X;
     }
     
-<<<<<<< HEAD
-=======
+
     public string ToString()
     {
         return $"Row: {Row}, Column: {Column}";
     }
-    
->>>>>>> c05a8ed4
 }