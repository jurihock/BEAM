// (c) Paul Stier, 2025

using System;
using System.Runtime.InteropServices;
using System.Threading.Tasks;
using BEAM.Image.Bitmap;
using BEAM.ImageSequence;
using BEAM.Renderer;
using SkiaSharp;

namespace BEAM.Image.Displayer;

public class SequenceImage(Sequence sequence)
{
    public SKBitmap GetImage(long startX, long endX, long startLine, long endLine, int width, int height)
    {
        // TODO: change
        SequenceRenderer renderer = new ChannelMapRenderer(0, 255, 2, 1, 0);
        /*
        renderer = new HeatMapRendererRB(0, 1, 1);
        */

        startX = Math.Clamp(startX, 0, sequence.Shape.Width);
        endX = Math.Clamp(endX, 0, sequence.Shape.Width);
        startLine = Math.Clamp(startLine, 0, sequence.Shape.Height);
        endLine = Math.Clamp(endLine, 0, sequence.Shape.Height);

        width = (int)Math.Clamp(width, 0, endX - startX);
        height = (int)Math.Clamp(height, 0, endLine - startLine);

        BgraBitmap bitmap = new(width, height);

        Parallel.For(0, height, j =>
        {
            var line = startLine + j * (endLine - startLine) / height;

<<<<<<< HEAD
            var image = sequence.GetImage((int) (line / sequence.SingleImageHeight));
            line = line % sequence.SingleImageHeight;
            //var data = image.GetChannels([0, 1, 2, 3]);
=======
            var xs = new long[width];
            for (var i = 0; i < width; i++)
            {
                xs[i] = startX + i * (endX - startX) / width;
            }

            var data = renderer.RenderPixels(sequence, xs, line);

            var span = bitmap.GetPixelSpan();
            var pixels = MemoryMarshal.Cast<byte, BGRA>(span);
>>>>>>> 43375063

            for (var i = 0; i < width; i++)
            {
<<<<<<< HEAD
                var x = startX + i * (endX - startX) / width;
                //data = image.GetPixel(x, [0, 1, 2, 3]);
                pixels[j * width + i] = new BGRA()
                {
                    B = (byte)image.GetAsDouble(x, line, 0),
                    G = (byte)image.GetAsDouble(x, line, 1),
                    R = (byte)image.GetAsDouble(x, line, 2),
                    A = 255
=======
                pixels[j * width + i] = new BGRA()
                {
                    R = data[i, 1],
                    G = data[i, 2],
                    B = data[i, 3],
                    A = data[i, 0]
>>>>>>> 43375063
                };
            }
        });

        return bitmap;
    }
}<|MERGE_RESOLUTION|>--- conflicted
+++ resolved
@@ -34,11 +34,6 @@
         {
             var line = startLine + j * (endLine - startLine) / height;
 
-<<<<<<< HEAD
-            var image = sequence.GetImage((int) (line / sequence.SingleImageHeight));
-            line = line % sequence.SingleImageHeight;
-            //var data = image.GetChannels([0, 1, 2, 3]);
-=======
             var xs = new long[width];
             for (var i = 0; i < width; i++)
             {
@@ -49,27 +44,15 @@
 
             var span = bitmap.GetPixelSpan();
             var pixels = MemoryMarshal.Cast<byte, BGRA>(span);
->>>>>>> 43375063
 
             for (var i = 0; i < width; i++)
             {
-<<<<<<< HEAD
-                var x = startX + i * (endX - startX) / width;
-                //data = image.GetPixel(x, [0, 1, 2, 3]);
-                pixels[j * width + i] = new BGRA()
-                {
-                    B = (byte)image.GetAsDouble(x, line, 0),
-                    G = (byte)image.GetAsDouble(x, line, 1),
-                    R = (byte)image.GetAsDouble(x, line, 2),
-                    A = 255
-=======
                 pixels[j * width + i] = new BGRA()
                 {
                     R = data[i, 1],
                     G = data[i, 2],
                     B = data[i, 3],
                     A = data[i, 0]
->>>>>>> 43375063
                 };
             }
         });
