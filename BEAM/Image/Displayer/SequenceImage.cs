// (c) Paul Stier, 2025

using System;
using System.Collections.Generic;
using System.Linq;
using System.Runtime.InteropServices;
using System.Threading;
using System.Threading.Tasks;
using BEAM.Image.Bitmap;
using BEAM.ImageSequence;
using BEAM.Renderer;
using ScottPlot.Avalonia;
using SkiaSharp;

namespace BEAM.Image.Displayer;

/// <summary>
/// A class managing the actual rendering of a sequence to multiple bitmaps.
/// </summary>
public class SequenceImage : IDisposable
{
    /// <summary>
    /// The height (in lines) of the sub images.
    /// </summary>
    private long _sectionHeight;

    /// <summary>
    /// The minimum count of loaded sequence excerpts.
    /// </summary>
    private int _minPreloadedSections = 20;

    public event EventHandler<RequestRefreshPlotEventArgs> RequestRefreshPlotEvent = delegate { };

    /// <summary>
    /// A class representing a rendered part of a sequence, complete with rendering functionality.
    /// </summary>
    /// <param name="sequence">The sequence to render from</param>
    /// <param name="seqImg">The SequenceImage class which manages this object</param>
    /// <param name="yStart">The position where to place this sequence part inside a sequence</param>
    public class SequencePart(ISequence sequence, SequenceImage seqImg, long yStart) : IDisposable
    {
        private static readonly SKPaint Paint = new() { FilterQuality = SKFilterQuality.None };

        /// <summary>
        /// The rendered Bitmap of the sequence.
        /// </summary>
        public SKBitmap? Bitmap { get; private set; }

        private SKBitmap? _bitmap;

        /// <summary>
        /// The start of the excerpt of the rendered sequence.
        /// </summary>
        public long YStart { get; } = yStart;

        /// <summary>
        /// The end of the excerpt of the rendered sequence.
        /// </summary>
        public long YEnd { get; private set; }

        /// <summary>
        /// The used scale when rendering the corresponding part of the sequence.
        /// </summary>
        public double Scale { get; private set; }

        private CancellationTokenSource? _cancellationToken;

        /// <summary>
        /// Renders the part of the sequence.
        /// </summary>
        /// <param name="resolutionScale">The scale to render the sequence at (1 = the sequence is not being scaled)</param>
        /// <param name="yRange">The amount of lines to render</param>
        /// <param name="plot">The plot to refresh after rendering has finished</param>
        /// <param name="scaled">Whether the rendering takes place because of a scaling operation of the view.</param>
        public void Render(double resolutionScale, long yRange, bool scaled)
        {
            // TODO: find a true way to cancel and restart the operation
            _cancellationToken?.Cancel();
            _cancellationToken = new CancellationTokenSource();

            // repositioning the part
            Scale = resolutionScale;
            var width = sequence.Shape.Width;
            var height = yRange;
            YEnd = YStart + yRange;

            // rendering in background
            Task.Run(() =>
            {
                try
                {
                    _cancellationToken.Token.ThrowIfCancellationRequested();
                    // drawing a faint overlay if the view is being scaled and therefore rerendered
                    if (scaled && _bitmap is not null)
                    {
                        var tmp = CreateTempBitmap(1, 1, SKColors.Gray.WithAlpha(50));

                        var infoBmp = new SKBitmap(new SKImageInfo(_bitmap.Width, _bitmap.Height));
                        using var canvas = new SKCanvas(infoBmp);
                        canvas.DrawBitmap(_bitmap, new SKPoint(0, 0), Paint);
                        canvas.DrawBitmap(tmp, new SKRectI(0, 0, _bitmap.Width, _bitmap.Height), Paint);

                        _cancellationToken.Token.ThrowIfCancellationRequested();
                        Bitmap = infoBmp;
                    }
                    else
                    {
                        _bitmap = CreateTempBitmap(1, 1, SKColors.Gray);
                        Bitmap = _bitmap;
                    }

                    // rerendering the sequence part
                    // TODO: make independent of seqImg
                    var bmp = seqImg.GetImage(0, sequence.Shape.Width,
                        YStart, YStart + yRange,
                        (int) Math.Ceiling(width * resolutionScale), (int)Math.Ceiling(height * resolutionScale),
                        _cancellationToken);

                    Bitmap = bmp;
                    _bitmap = bmp;
                    seqImg.RequestRefreshPlotEvent.Invoke(this, new RequestRefreshPlotEventArgs());
                }
                catch (OperationCanceledException)
                {
                    // emtpy since just killing the task
                }
            }, _cancellationToken.Token);
        }

        public void Dispose()
        {
            // cleaning up
            _cancellationToken?.Dispose();
            _bitmap?.Dispose();
            Bitmap?.Dispose();
            GC.SuppressFinalize(this);
        }
    }

    private List<SequencePart> _sequenceParts = [];

    /// <summary>
    /// Gets a rendered sequence part.
    /// </summary>
    /// <param name="index">The index of the part</param>
    /// <returns>A rendered sequence part</returns>
    public SequencePart GetRenderedPart(int index) => _sequenceParts[index];

    /// <summary>
    /// Gets the amount of sequence parts rendered.
    /// </summary>
    /// <returns></returns>
    public int GetRenderedPartsCount() => _sequenceParts.Count;

    private (long min, long max) _GetPreviewYRange()
    {
        return (_sequenceParts[0].YStart, _sequenceParts[^1].YEnd);
    }

    private readonly ISequence _sequence;
    private long _startLine;

    public SequenceRenderer Renderer { get; set; }

    /// <summary>
    /// Creates a new SequenceImage and starts rendering at position 0.
    /// </summary>
    /// <param name="sequence">The sequence used</param>
    /// <param name="startLine">The line to start the view from</param>
    /// <param name="sectionHeight">The height (in lines) of an individual sequence part.</param>
    public SequenceImage(ISequence sequence, long startLine, SequenceRenderer renderer, long sectionHeight = 1000)
    {
        _sectionHeight = sectionHeight;
        _startLine = Math.Clamp(startLine, 0, sequence.Shape.Height);
        _sequence = sequence;

        _minPreloadedSections = (int)Math.Min(_minPreloadedSections,
            Math.Floor((double)_sequence.Shape.Height / _sectionHeight));
        _minPreloadedSections = Math.Max(_minPreloadedSections, 1);

        Renderer = renderer;

        _InitPreviews();
    }

    private void _InitPreviews()
    {
        for (var i = 0; i < _minPreloadedSections; i++)
        {
            _sequenceParts.Add(new SequencePart(_sequence, this, i * _sectionHeight + _startLine));

            var height = Math.Min(_sectionHeight,
                _sequence.Shape.Height - (_sequenceParts.Count > 1 ? _sequenceParts[^1].YEnd : 0));
            _sequenceParts[i].Render(0.25, height, false);
        }
    }

    /// <summary>
    /// Renders the sequence parts dynamically based on the currently viewable area.
    /// Forces the plot to refresh when rendering is finished.
    /// </summary>
    /// <param name="minY">The visible start line</param>
    /// <param name="maxY">The visible end line</param>
    /// <param name="canvasHeight">The actual height of the canvas</param>
    public void Update(long minY, long maxY, int canvasHeight)
    {
        // Computes the current scaling in 4 different steps (0.25, 0.5, 0.75, 1)
        var scale = Math.Min((double)canvasHeight / (maxY - minY), 1);
        scale *= 4;
        scale = Math.Floor(scale);
        scale /= 4;
        scale = Math.Max(0.25, scale);

        // determines the position (in percent) of the current visible area vs the already rendered view
        // used to decide whether to preload parts
        var renderedRange = _GetPreviewYRange();
        // midpoint of the visible range
        var visibleRangeMid = (maxY - minY) / 2 + minY;
        // position of the midpoint of the visible range inside the currently rendered range in percent
        var positionInRenderedRange =
            (double)(visibleRangeMid - renderedRange.min) / (renderedRange.max - renderedRange.min);

        // preload to higher visible lines
        if ((positionInRenderedRange > 0.66 || renderedRange.max < maxY) && renderedRange.max < _sequence.Shape.Height)
        {
            // removes invisible images if necessary
            while (GetRenderedPartsCount() > _minPreloadedSections && _sequenceParts[0].YEnd < minY)
            {
                _sequenceParts[0].Dispose();
                _sequenceParts.RemoveAt(0);
            }

            // add image
            var preview = new SequencePart(_sequence, this, renderedRange.max);
            _sequenceParts.Add(preview);
            var range = Math.Min(_sectionHeight, _sequence.Shape.Height - renderedRange.max);
            preview.Render(0.25, range, false);
        }

        // basically the same as previous, but for the other side of the view
        // preload to lower visible lines
        if ((positionInRenderedRange < 0.33 || renderedRange.min > minY) && renderedRange.min > 0)
        {
            // removes invisible images if necessary
            while (GetRenderedPartsCount() > _minPreloadedSections && _sequenceParts[^1].YStart > maxY)
            {
                _sequenceParts[^1].Dispose();
                _sequenceParts.RemoveAt(_sequenceParts.Count - 1);
            }

            // add image
            var start = Math.Max(renderedRange.min - _sectionHeight, 0);
            var preview = new SequencePart(_sequence, this, start);
            _sequenceParts.Insert(0, preview);

            var range = Math.Min(_sectionHeight, renderedRange.min);
            preview.Render(0.25, range, false);
        }

        // account for zooming
        foreach (var preview in _sequenceParts.Where((preview) =>
                     (preview.YStart >= minY && preview.YStart <= maxY ||
                      preview.YEnd >= minY && preview.YEnd <= maxY ||
                      preview.YStart <= minY && preview.YEnd >= maxY) && preview.Scale < scale))
        {
            // rerender part if scale is not up to date
            preview.Render(scale, preview.YEnd - preview.YStart, true);
        }
    }

    public void Reset()
    {
        // doing cleanup
        for (var i = _sequenceParts.Count - 1; i >= 0; i--)
        {
            _sequenceParts[i].Dispose();
            _sequenceParts.RemoveAt(i);
        }

        _InitPreviews();
    }

    public void Dispose()
    {
        // doing cleanup
        for (var i = _sequenceParts.Count - 1; i >= 0; i--)
        {
            _sequenceParts[i].Dispose();
            _sequenceParts.RemoveAt(i);
        }

        _sequence.Dispose();
        GC.SuppressFinalize(this);
    }

    /// <summary>
    /// Renders a specific part of the sequence into a bitmap with desired width and height.
    /// </summary>
    /// <param name="startX">The leftmost position</param>
    /// <param name="endX">The rightmost position</param>
    /// <param name="startLine">The topmost position</param>
    /// <param name="endLine">The bottommost position</param>
    /// <param name="width">The width of the resulting image</param>
    /// <param name="height">The height of the resulting image</param>
    /// <param name="tokenSource">A cancellation-token to cancel the execution</param>
    /// <returns>The part of the sequence rendered to a bitmap</returns>
    private SKBitmap GetImage(long startX, long endX, long startLine, long endLine, int width,
        int height,
        CancellationTokenSource? tokenSource = null)
    {
<<<<<<< HEAD
        // TODO: change
        SequenceRenderer renderer = new ChannelMapRenderer(0, 255, 2, 1, 0);
        //renderer = new HeatMapRendererRB(0, 1, 1, 0, 1);

=======
>>>>>>> 46898d88
        // clamping all values
        startX = Math.Clamp(startX, 0, _sequence.Shape.Width);
        endX = Math.Clamp(endX, 0, _sequence.Shape.Width);
        startLine = Math.Clamp(startLine, 0, _sequence.Shape.Height);
        endLine = Math.Clamp(endLine, 0, _sequence.Shape.Height);

        width = (int)Math.Clamp(width, 0, endX - startX);
        height = (int)Math.Clamp(height, 0, endLine - startLine);

        BgraBitmap bitmap = new(width, height);

        // calculating all x positions actually processed
        var xs = new long[width];
        for (var i = 0; i < width; i++)
        {
            xs[i] = startX + i * (endX - startX) / width;
        }

        // using parallelism to render
        Parallel.For(0, height, j =>
            {
                //for(var j = 0; j < height; j++) {
                try
                {
                    // calculating the actual line currently processed
                    var line = startLine + j * (endLine - startLine) / height;

                    // rendering each pixel using a renderer
                    var data = Renderer.RenderPixels(_sequence, xs, line, tokenSource);

                    var span = bitmap.GetPixelSpan();
                    var pixels = MemoryMarshal.Cast<byte, BGRA>(span);

                    // putting the data inside the bitmap
                    for (var i = 0; i < width; i++)
                    {
                        tokenSource?.Token.ThrowIfCancellationRequested();
                        pixels[j * width + i] = new BGRA()
                        {
                            B = data[i, 0],
                            G = data[i, 1],
                            R = data[i, 2],
                            A = data[i, 3],
                        };
                    }
                }
                catch (OperationCanceledException)
                {
                }
            }
        );


        return bitmap;
    }

    private static SKBitmap CreateTempBitmap(int width, int height, SKColor color)
    {
        var bitmap = new SKBitmap(new SKImageInfo(width, height));
        var canvas = new SKCanvas(bitmap);
        canvas.Clear(color);
        return bitmap;
    }
}<|MERGE_RESOLUTION|>--- conflicted
+++ resolved
@@ -308,13 +308,6 @@
         int height,
         CancellationTokenSource? tokenSource = null)
     {
-<<<<<<< HEAD
-        // TODO: change
-        SequenceRenderer renderer = new ChannelMapRenderer(0, 255, 2, 1, 0);
-        //renderer = new HeatMapRendererRB(0, 1, 1, 0, 1);
-
-=======
->>>>>>> 46898d88
         // clamping all values
         startX = Math.Clamp(startX, 0, _sequence.Shape.Width);
         endX = Math.Clamp(endX, 0, _sequence.Shape.Width);
