// (c) Paul Stier, 2025

using System;
using System.Collections.Generic;
using System.Linq;
using System.Runtime.InteropServices;
using System.Threading;
using System.Threading.Tasks;
using BEAM.Image.Bitmap;
using BEAM.ImageSequence;
using BEAM.Renderer;
using ScottPlot.Avalonia;
using SkiaSharp;

namespace BEAM.Image.Displayer;

/// <summary>
/// A class managing the actual rendering of a sequence to multiple bitmaps.
/// </summary>
public class SequenceImage : IDisposable
{
    /// <summary>
    /// The height (in lines) of the sub images.
    /// </summary>
    private long _sectionHeight;

    /// <summary>
    /// The minimum count of loaded sequence excerpts.
    /// </summary>
    private int _minPreloadedSections = 20;

    public event EventHandler<RequestRefreshPlotEventArgs> RequestRefreshPlotEvent = delegate { };

    /// <summary>
    /// A class representing a rendered part of a sequence, complete with rendering functionality.
    /// </summary>
    /// <param name="sequence">The sequence to render from</param>
    /// <param name="seqImg">The SequenceImage class which manages this object</param>
    /// <param name="yStart">The position where to place this sequence part inside a sequence</param>
    public class SequencePart(ISequence sequence, SequenceImage seqImg, long yStart) : IDisposable
    {
        private static readonly SKPaint Paint = new() { FilterQuality = SKFilterQuality.None };

        /// <summary>
        /// The rendered Bitmap of the sequence.
        /// </summary>
        public SKBitmap? Bitmap { get; private set; }

        private SKBitmap? _bitmap;

        /// <summary>
        /// The start of the excerpt of the rendered sequence.
        /// </summary>
        public long YStart { get; } = yStart;

        /// <summary>
        /// The end of the excerpt of the rendered sequence.
        /// </summary>
        public long YEnd { get; private set; }

        /// <summary>
        /// The used scale when rendering the corresponding part of the sequence.
        /// </summary>
        public double Scale { get; private set; }

        /// <summary>
        /// Renders the part of the sequence.
        /// </summary>
        /// <param name="resolutionScale">The scale to render the sequence at (1 = the sequence is not being scaled)</param>
        /// <param name="yRange">The amount of lines to render</param>
        /// <param name="scaled">Whether the rendering takes place because of a scaling operation of the view.</param>
        public void Render(double resolutionScale, long yRange, bool scaled)
        {
            // TODO: find a true way to cancel and restart the operation
            // repositioning the part
            Scale = resolutionScale;
            var width = sequence.Shape.Width;
            var height = yRange;
            YEnd = YStart + yRange;

            // rendering in background
            Task.Run(() =>
            {
                // drawing a faint overlay if the view is being scaled and therefore rerendered
                if (scaled && _bitmap is not null)
                {
                    var tmp = CreateTempBitmap(1, 1, SKColors.Gray.WithAlpha(50));

                    var infoBmp = new SKBitmap(new SKImageInfo(_bitmap.Width, _bitmap.Height));
                    using var canvas = new SKCanvas(infoBmp);
                    canvas.DrawBitmap(_bitmap, new SKPoint(0, 0), Paint);
                    canvas.DrawBitmap(tmp, new SKRectI(0, 0, _bitmap.Width, _bitmap.Height), Paint);

                    Bitmap = infoBmp;
                }
                else
                {
                    _bitmap = CreateTempBitmap(1, 1, SKColors.Gray);
                    Bitmap = _bitmap;
                }

                // rerendering the sequence part
                var bmp = seqImg.GetImage(0, sequence.Shape.Width,
                    YStart, YStart + yRange,
                    (int)Math.Ceiling(width * resolutionScale), (int)Math.Ceiling(height * resolutionScale));

                Bitmap = bmp;
                _bitmap = bmp;
                seqImg.RequestRefreshPlotEvent.Invoke(this, new RequestRefreshPlotEventArgs());
            });
        }

        public void Dispose()
        {
            // cleaning up
            _bitmap?.Dispose();
            Bitmap?.Dispose();
            GC.SuppressFinalize(this);
        }
    }

    private List<SequencePart> _sequenceParts = [];

    /// <summary>
    /// Gets a rendered sequence part.
    /// </summary>
    /// <param name="index">The index of the part</param>
    /// <returns>A rendered sequence part</returns>
    public SequencePart GetRenderedPart(int index) => _sequenceParts[index];

    /// <summary>
    /// Gets the amount of sequence parts rendered.
    /// </summary>
    /// <returns></returns>
    public int GetRenderedPartsCount() => _sequenceParts.Count;

    private (long min, long max) _GetPreviewYRange()
    {
        return (_sequenceParts[0].YStart, _sequenceParts[^1].YEnd);
    }

    private readonly ISequence _sequence;
    private long _startLine;

    public SequenceRenderer Renderer { get; set; }

    /// <summary>
    /// Creates a new SequenceImage and starts rendering at position 0.
    /// </summary>
    /// <param name="sequence">The sequence used</param>
    /// <param name="startLine">The line to start the view from</param>
    /// <param name="sectionHeight">The height (in lines) of an individual sequence part.</param>
    public SequenceImage(ISequence sequence, long startLine, SequenceRenderer renderer, long sectionHeight = 1000)
    {
        _sectionHeight = sectionHeight;
        _startLine = Math.Clamp(startLine, 0, sequence.Shape.Height);
        _sequence = sequence;

        _minPreloadedSections = (int)Math.Min(_minPreloadedSections,
            Math.Floor((double)_sequence.Shape.Height / _sectionHeight));
        _minPreloadedSections = Math.Max(_minPreloadedSections, 1);

        Renderer = renderer;

        _InitPreviews();
    }

    private void _InitPreviews()
    {
        for (var i = 0; i < _minPreloadedSections; i++)
        {
            _sequenceParts.Add(new SequencePart(_sequence, this, i * _sectionHeight + _startLine));

            var height = Math.Min(_sectionHeight,
                _sequence.Shape.Height - (_sequenceParts.Count > 1 ? _sequenceParts[^1].YEnd : 0));
            _sequenceParts[i].Render(0.25, height, false);
        }
    }

    /// <summary>
    /// Renders the sequence parts dynamically based on the currently viewable area.
    /// Forces the plot to refresh when rendering is finished.
    /// </summary>
    /// <param name="minY">The visible start line</param>
    /// <param name="maxY">The visible end line</param>
    /// <param name="canvasHeight">The actual height of the canvas</param>
    public void Update(long minY, long maxY, int canvasHeight)
    {
        // Computes the current scaling in 4 different steps (0.25, 0.5, 0.75, 1)
        var scale = Math.Min((double)canvasHeight / (maxY - minY), 1);
        scale *= 4;
        scale = Math.Floor(scale);
        scale /= 4;
        scale = Math.Max(0.25, scale);

        // determines the position (in percent) of the current visible area vs the already rendered view
        // used to decide whether to preload parts
        var renderedRange = _GetPreviewYRange();
        // midpoint of the visible range
        var visibleRangeMid = (maxY - minY) / 2 + minY;
        // position of the midpoint of the visible range inside the currently rendered range in percent
        var positionInRenderedRange =
            (double)(visibleRangeMid - renderedRange.min) / (renderedRange.max - renderedRange.min);

        // preload to higher visible lines
        if ((positionInRenderedRange > 0.66 || renderedRange.max < maxY) && renderedRange.max < _sequence.Shape.Height)
        {
            // removes invisible images if necessary
            while (GetRenderedPartsCount() > _minPreloadedSections && _sequenceParts[0].YEnd < minY)
            {
                _sequenceParts[0].Dispose();
                _sequenceParts.RemoveAt(0);
            }

            // add image
            var preview = new SequencePart(_sequence, this, renderedRange.max);
            _sequenceParts.Add(preview);
            var range = Math.Min(_sectionHeight, _sequence.Shape.Height - renderedRange.max);
            preview.Render(0.25, range, false);
        }

        // basically the same as previous, but for the other side of the view
        // preload to lower visible lines
        if ((positionInRenderedRange < 0.33 || renderedRange.min > minY) && renderedRange.min > 0)
        {
            // removes invisible images if necessary
            while (GetRenderedPartsCount() > _minPreloadedSections && _sequenceParts[^1].YStart > maxY)
            {
                _sequenceParts[^1].Dispose();
                _sequenceParts.RemoveAt(_sequenceParts.Count - 1);
            }

            // add image
            var start = Math.Max(renderedRange.min - _sectionHeight, 0);
            var preview = new SequencePart(_sequence, this, start);
            _sequenceParts.Insert(0, preview);

            var range = Math.Min(_sectionHeight, renderedRange.min);
            preview.Render(0.25, range, false);
        }

        // account for zooming
        foreach (var preview in _sequenceParts.Where((preview) =>
                     (preview.YStart >= minY && preview.YStart <= maxY ||
                      preview.YEnd >= minY && preview.YEnd <= maxY ||
                      preview.YStart <= minY && preview.YEnd >= maxY) && preview.Scale < scale))
        {
            // rerender part if scale is not up to date
            preview.Render(scale, preview.YEnd - preview.YStart, true);
        }
    }

    public void Reset()
    {
        // doing cleanup
        for (var i = _sequenceParts.Count - 1; i >= 0; i--)
        {
            _sequenceParts[i].Dispose();
            _sequenceParts.RemoveAt(i);
        }

        _InitPreviews();
    }

    public void Dispose()
    {
        // doing cleanup
        for (var i = _sequenceParts.Count - 1; i >= 0; i--)
        {
            _sequenceParts[i].Dispose();
            _sequenceParts.RemoveAt(i);
        }

        _sequence.Dispose();
        GC.SuppressFinalize(this);
    }

    /// <summary>
    /// Renders a specific part of the sequence into a bitmap with desired width and height.
    /// </summary>
    /// <param name="startX">The leftmost position</param>
    /// <param name="endX">The rightmost position</param>
    /// <param name="startLine">The topmost position</param>
    /// <param name="endLine">The bottommost position</param>
    /// <param name="width">The width of the resulting image</param>
    /// <param name="height">The height of the resulting image</param>
    /// <returns>The part of the sequence rendered to a bitmap</returns>
    private SKBitmap GetImage(long startX, long endX, long startLine, long endLine, int width,
        int height)
    {
<<<<<<< HEAD
        // TODO: change
        SequenceRenderer renderer = new ChannelMapRenderer(0, 255, 2, 1, 0);
        //renderer = new HeatMapRendererRB(0, 1, 1, 0, 1);

=======
>>>>>>> 246eab36
        // clamping all values
        startX = Math.Clamp(startX, 0, _sequence.Shape.Width);
        endX = Math.Clamp(endX, 0, _sequence.Shape.Width);
        startLine = Math.Clamp(startLine, 0, _sequence.Shape.Height);
        endLine = Math.Clamp(endLine, 0, _sequence.Shape.Height);

        width = (int)Math.Clamp(width, 0, endX - startX);
        height = (int)Math.Clamp(height, 0, endLine - startLine);

        BgraBitmap bitmap = new(width, height);

        // calculating all x positions actually processed
        var xs = new long[width];
        for (var i = 0; i < width; i++)
        {
            xs[i] = startX + i * (endX - startX) / width;
        }

        // using parallelism to render
        Parallel.For(0, height, j =>
            {
                //for(var j = 0; j < height; j++) {
                try
                {
                    // calculating the actual line currently processed
                    var line = startLine + j * (endLine - startLine) / height;

                    // rendering each pixel using a renderer
                    var data = Renderer.RenderPixels(_sequence, xs, line);

                    var span = bitmap.GetPixelSpan();
                    var pixels = MemoryMarshal.Cast<byte, BGRA>(span);

                    // putting the data inside the bitmap
                    for (var i = 0; i < width; i++)
                    {
                        pixels[j * width + i] = new BGRA()
                        {
                            B = data[i, 0],
                            G = data[i, 1],
                            R = data[i, 2],
                            A = data[i, 3],
                        };
                    }
                }
                catch (OperationCanceledException)
                {
                }
            }
        );


        return bitmap;
    }

    private static SKBitmap CreateTempBitmap(int width, int height, SKColor color)
    {
        var bitmap = new SKBitmap(new SKImageInfo(width, height));
        var canvas = new SKCanvas(bitmap);
        canvas.Clear(color);
        return bitmap;
    }
}<|MERGE_RESOLUTION|>--- conflicted
+++ resolved
@@ -288,13 +288,6 @@
     private SKBitmap GetImage(long startX, long endX, long startLine, long endLine, int width,
         int height)
     {
-<<<<<<< HEAD
-        // TODO: change
-        SequenceRenderer renderer = new ChannelMapRenderer(0, 255, 2, 1, 0);
-        //renderer = new HeatMapRendererRB(0, 1, 1, 0, 1);
-
-=======
->>>>>>> 246eab36
         // clamping all values
         startX = Math.Clamp(startX, 0, _sequence.Shape.Width);
         endX = Math.Clamp(endX, 0, _sequence.Shape.Width);
