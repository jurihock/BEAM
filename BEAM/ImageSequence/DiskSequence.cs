--- conflicted
+++ resolved
@@ -56,7 +56,7 @@
     public double GetPixel(long x, long y, int channel)
     {
         if (!checkPixelInSequence(x, y, channel)) throw new InvalidOperationException("Pixel is not in sequence");
-        
+
         var imageIdx = y / SingleImageHeight;
         var imageLine = y % SingleImageHeight;
 
@@ -78,7 +78,7 @@
     public double[] GetPixel(long x, long y, int[] channels)
     {
         if (!(checkCoordinatesInSequence(x, y) && checkChannelsInSequence(channels))) throw new InvalidOperationException("Pixel is not in sequence");
-        
+
         var imageIdx = y / SingleImageHeight;
         var imageLine = y % SingleImageHeight;
 
@@ -86,7 +86,6 @@
         return img.GetPixel(x, imageLine, channels);
     }
 
-<<<<<<< HEAD
     private bool checkLineInSequence(long y)
     {
         return y >= 0 && y < Shape.Height;
@@ -117,12 +116,10 @@
         return channels.All(checkChannelInSequence);
     }
 
-    public LineImage GetPixelLineData(long line, int[] channels, ArrayPool<double> pool)
-=======
+
     public LineImage GetPixelLineData(long line, int[] channels)
->>>>>>> 3d6254d6
-    {
-        if (!(checkLineInSequence(line) && checkChannelsInSequence(channels))) 
+    {
+        if (!(checkLineInSequence(line) && checkChannelsInSequence(channels)))
             throw new InvalidOperationException("Line or channels not in sequence");
         var imageIdx = line / SingleImageHeight;
         var imageLine = line % SingleImageHeight;
@@ -133,11 +130,11 @@
 
     public LineImage GetPixelLineData(long[] xs, long line, int[] channels)
     {
-        if (!(checkLineInSequence(line) 
+        if (!(checkLineInSequence(line)
               && checkChannelsInSequence(channels)
-              && xs.All(checkColumnInSequence))) 
+              && xs.All(checkColumnInSequence)))
             throw new InvalidOperationException("Line or channels not in sequence");
-        
+
         var imageIdx = line / SingleImageHeight;
         var imageLine = line % SingleImageHeight;
 
