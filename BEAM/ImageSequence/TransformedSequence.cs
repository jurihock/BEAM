--- conflicted
+++ resolved
@@ -19,21 +19,16 @@
     /// The y-axis scale.
     /// </summary>
     public double ScaleY { get; set; } = 1;
-
-<<<<<<< HEAD
-    public double DrawOffsetX { get; set; }
-    public double DrawOffsetY { get; set; }
-=======
+    
     /// <summary>
     /// The x offset to draw the sequence at (does not actually offset the position inside the original sequence).
     /// </summary>
-    public double DrawOffsetX { get; set; } = 0;
+    public double DrawOffsetX { get; set; }
 
     /// <summary>
     /// The y offset to draw the sequence at (does not actually offset the position inside the original sequence).
     /// </summary>
-    public double DrawOffsetY { get; set; } = 0;
->>>>>>> 3afc3fb6
+    public double DrawOffsetY { get; set; }
 
     public ImageShape Shape => new(_TransformX(originalSequence.Shape.Width),
         _TransformY(originalSequence.Shape.Height),
