using System;
using System.IO;
using System.Text.Json;

namespace BEAM.Models;
public class Configuration(string version, Language language, string file, string open, string openFolder,
<<<<<<< HEAD
    string exit, string edit, string paste, string copy, string help, string view, string viewOpenStatusWindow, string showDefaultMinimap)
=======
    string exit, string edit, string paste, string copy, string help, string view, string viewOpenStatusWindow, 
    string synchro, string deactivateSynchro, string activateSynchro)
>>>>>>> 246eab36
{ 
    public string Version { get; set; } = version;
    public Language Language { get; set; } = language;
    public string FileMenu { get; set; } = file;
    public string Open {get; set;} = open;
    public string OpenFolder {get; set;} = openFolder;
    public string Exit {get; set;} = exit;
    public string Edit {get; set;} = edit;
    public string Paste {get; set;} = paste;
    public string Copy {get; set;} = copy;
    public string Help {get; set;} = help;
    public string View {get; set;} = view;
    public string Synchro {get; set;} = synchro;
    public string DeactivateSynchro {get; set;} = deactivateSynchro;
    public string ActivateSynchro {get; set;} = activateSynchro;
    public string ViewOpenStatusWindow {get; set;} = viewOpenStatusWindow;
    
    public string ShowDefaultMinimap { get; set; } = showDefaultMinimap;

    public static Configuration AttemptLoad(string path)
    {
        try
        {
            var json = File.ReadAllText(path);
            var config = JsonSerializer.Deserialize<Configuration>(json);
            return config ?? StandardEnglish();
        }
        catch (Exception)
        {
            return StandardEnglish();
        }
    }
    
    public static Configuration StandardEnglish()
    {
<<<<<<< HEAD
        return new Configuration("1.0", Language.English, "_File", "_Open...",  "O_pen Folder...", "_Exit", "_Edit", "Paste", "Copy", "Help", "View", "Open Status Window", "Default Minimap");
=======
        return new Configuration("1.0", Language.English, "_File", "_Open...",  "O_pen Folder...", "_Exit", "_Edit", "Paste", "Copy", "Help", "View", "Open Status Window", "Synchronization", "Deactivate Synchronization", "Activate Synchronization");
>>>>>>> 246eab36
    }
}<|MERGE_RESOLUTION|>--- conflicted
+++ resolved
@@ -4,12 +4,8 @@
 
 namespace BEAM.Models;
 public class Configuration(string version, Language language, string file, string open, string openFolder,
-<<<<<<< HEAD
-    string exit, string edit, string paste, string copy, string help, string view, string viewOpenStatusWindow, string showDefaultMinimap)
-=======
     string exit, string edit, string paste, string copy, string help, string view, string viewOpenStatusWindow, 
     string synchro, string deactivateSynchro, string activateSynchro)
->>>>>>> 246eab36
 { 
     public string Version { get; set; } = version;
     public Language Language { get; set; } = language;
@@ -26,8 +22,6 @@
     public string DeactivateSynchro {get; set;} = deactivateSynchro;
     public string ActivateSynchro {get; set;} = activateSynchro;
     public string ViewOpenStatusWindow {get; set;} = viewOpenStatusWindow;
-    
-    public string ShowDefaultMinimap { get; set; } = showDefaultMinimap;
 
     public static Configuration AttemptLoad(string path)
     {
@@ -45,10 +39,6 @@
     
     public static Configuration StandardEnglish()
     {
-<<<<<<< HEAD
-        return new Configuration("1.0", Language.English, "_File", "_Open...",  "O_pen Folder...", "_Exit", "_Edit", "Paste", "Copy", "Help", "View", "Open Status Window", "Default Minimap");
-=======
         return new Configuration("1.0", Language.English, "_File", "_Open...",  "O_pen Folder...", "_Exit", "_Edit", "Paste", "Copy", "Help", "View", "Open Status Window", "Synchronization", "Deactivate Synchronization", "Activate Synchronization");
->>>>>>> 246eab36
     }
 }