--- conflicted
+++ resolved
@@ -5,13 +5,6 @@
 
 namespace BEAM.Models.Log;
 
-<<<<<<< HEAD
-public class Logger : ObservableObject, ILog
-{
-    private static Logger? _instance;
-    
-    private readonly string _pathToLogFile;
-=======
 /// <summary>
 /// The logger.
 /// This Logger logs to a file by default. Other sinks can be added by observing the log entries.
@@ -19,9 +12,8 @@
 public class Logger : ObservableObject, ILog
 {
     private static Logger? _instance;
-
-    private string _pathToLogFile;
->>>>>>> 3afc3fb6
+    
+    private readonly string _pathToLogFile;
     private LogLevel _logLevel;
     private LogEvent _logEvent;
 
@@ -57,13 +49,8 @@
     /// <exception cref="NullReferenceException">When the Init method has not been called before</exception>
     public static Logger GetInstance()
     {
-<<<<<<< HEAD
-        if (_instance is null) throw new Exception("Logger instance is null");
-        return _instance;
-=======
         if (_instance is null) throw new NullReferenceException("The logger has not been initialized yet");
         return _instance!;
->>>>>>> 3afc3fb6
     }
 
     public void Error(LogEvent occuredEvent, string logMessage)
@@ -115,10 +102,7 @@
         {
             outputFile.WriteLine(DateTime.Now + " " + message);
         }
-<<<<<<< HEAD
-=======
 
->>>>>>> 3afc3fb6
         _logEntries.Add(new LogEntry(_logLevel, Enum.GetName(_logEvent)!, message));
     }
 
@@ -129,15 +113,11 @@
     {
         _logEntries.Clear();
     }
-<<<<<<< HEAD
-    
-=======
 
     /// <summary>
     /// Gets an observable reference to the log entry list.
     /// </summary>
     /// <returns>The log entries</returns>
->>>>>>> 3afc3fb6
     public ObservableCollection<LogEntry> GetLogEntries()
     {
         return _logEntries;
