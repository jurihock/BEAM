﻿using BEAM.Datatypes.Color;
using BEAM.Image;

namespace BEAM.Renderer;

/// <summary>
/// An ArgMaxRenderer, which maps the channel number to shades of grey.
/// </summary>
/// <param name="minimumOfIntensityRange"></param>
/// <param name="maximumOfIntensityRange"></param>
public class ArgMaxRendererGrey(double minimumOfIntensityRange, double maximumOfIntensityRange) : ArgMaxRenderer(minimumOfIntensityRange, maximumOfIntensityRange)
{
    public override RenderTypes GetRenderType()
    {
        return RenderTypes.ArgMaxRendererGrey;
    }

    protected override SequenceRenderer Create(int minimumOfIntensityRange, int maximumOfIntensityRange, double[] displayParameters)
    {
        return new ArgMaxRendererGrey(minimumOfIntensityRange, maximumOfIntensityRange);
    }

    protected override bool CheckParameters(double[] displayParameters, IImage image)
    {
        return displayParameters.Length == 0;
    }

    public override object Clone()
    {
        return new ArgMaxRendererGrey(minimumOfIntensityRange, maximumOfIntensityRange);
    }

    /// <summary>
    /// Converts the channel position of the channel with the highest intensity into an BGRA value.
    /// </summary>
    /// <param name="channelNumber"></param>
    /// <param name="amountChannels"></param>
    /// <returns></returns>
    protected override BGRA GetColor(int channelNumber, int amountChannels)
    {
        //calculate the relative position of the given channel in all channels
        // and map it to an int intensity between 0 and 255 for the RGB values.
<<<<<<< HEAD
        int intensity = (int) ((double)(channelNumber + 1) / (double)amountChannels * 255);
        var color = new BGRA() {B = (byte)intensity, G = (byte)intensity, R = (byte)intensity, A = 255};
=======
        int intensity = (int) ((double)channelNumber / (double)amountChannels * 255);
        byte[] color =
        [
            (byte)intensity,
            (byte)intensity,
            (byte)intensity,
            255
        ];
>>>>>>> ab9bf10c
        return color;
    }

    public override string GetName()
    {
        return $"{base.GetName()} (Gray Scale)";
    }
}<|MERGE_RESOLUTION|>--- conflicted
+++ resolved
@@ -40,19 +40,8 @@
     {
         //calculate the relative position of the given channel in all channels
         // and map it to an int intensity between 0 and 255 for the RGB values.
-<<<<<<< HEAD
         int intensity = (int) ((double)(channelNumber + 1) / (double)amountChannels * 255);
         var color = new BGRA() {B = (byte)intensity, G = (byte)intensity, R = (byte)intensity, A = 255};
-=======
-        int intensity = (int) ((double)channelNumber / (double)amountChannels * 255);
-        byte[] color =
-        [
-            (byte)intensity,
-            (byte)intensity,
-            (byte)intensity,
-            255
-        ];
->>>>>>> ab9bf10c
         return color;
     }
 
