﻿using System.Runtime.Intrinsics;
<<<<<<< HEAD
=======
using System.Threading;
>>>>>>> d48d9d34
using BEAM.Exceptions;
using BEAM.Image;
using BEAM.ImageSequence;

namespace BEAM.Renderer;

/// <summary>
/// Renderer that maps n given channels to an ARGB color value.
/// For this three channel numbers i, j, k < n (first channel is 0) are given.
/// Red is set to the intensity of the ith channel, Green to the jth channel, Blue to the kth channel.
/// </summary>
public class ChannelMapRenderer : SequenceRenderer
{
    public ChannelMapRenderer(int minimumOfIntensityRange, int maximumOfIntensityRange,
        int channelRed, int channelGreen, int channelBlue)
        : base(minimumOfIntensityRange, maximumOfIntensityRange)
    {
        ChannelRed = channelRed;
        ChannelGreen = channelGreen;
        ChannelBlue = channelBlue;
    }

    public int ChannelRed { get; set; }
    public int ChannelGreen { get; set; }
    public int ChannelBlue { get; set; }
<<<<<<< HEAD
    
=======

>>>>>>> d48d9d34
    //TODO: RGBA or ARGB?
    /// <summary>
    /// Create the RGBA value for a given pixel of a sequence
    /// </summary>
    /// <param name="sequence"></param>
    /// <param name="x"></param>
    /// <param name="y"></param>
    /// <returns></returns>
    public override byte[] RenderPixel(Sequence sequence, long x, long y)
    {
        var colors = NormalizeIntensity(Vector256.Create([
            sequence.GetPixel(x, y, ChannelRed),
            sequence.GetPixel(x, y, ChannelGreen),
            sequence.GetPixel(x, y, ChannelBlue),
            0
        ]));

        byte[] color =
        [
            255,
            (byte)colors[0],
            (byte)colors[1],
            (byte)colors[2]
        ];

        return color;
    }

    /// <summary>
    ///
    /// </summary>
    /// <param name="sequence"></param>
    /// <param name="xs"></param>
    /// <param name="y"></param>
    /// <returns>[x, argb]</returns>
    public override byte[,] RenderPixels(Sequence sequence, long[] xs, long y, CancellationTokenSource? tokenSource = null)
    {
        var data = new byte[xs.Length, 4];
        var img = sequence.GetPixelLineData(xs, y, [ChannelBlue, ChannelGreen, ChannelRed]);

        for (var x = 0; x < xs.Length; x++)
        {
<<<<<<< HEAD
            var colors = NormalizeIntensity(Vector256.Create([
                img.GetPixel(x, 0, ChannelRed),
                img.GetPixel(x, 0, ChannelGreen),
=======
            tokenSource?.Token.ThrowIfCancellationRequested();
            var colors = NormailizeIntensity(Vector256.Create([
>>>>>>> d48d9d34
                img.GetPixel(x, 0, ChannelBlue),
                img.GetPixel(x, 0, ChannelGreen),
                img.GetPixel(x, 0, ChannelRed),
                0
            ]));

            // b
            data[x, 0] = (byte)colors[0];
            // g
            data[x, 1] = (byte)colors[1];
            // r
            data[x, 2] = (byte)colors[2];
            // a
            data[x, 3] = 255;
        }
        return data;
    }
    
    protected override RenderTypes GetRenderType()
    {
        return RenderTypes.ChannelMapRenderer;
    }

<<<<<<< HEAD
    protected override SequenceRenderer Create(int minimumOfIntensityRange, int maximumOfIntensityRange, double[] displayParameters)
=======
    protected override RenderTypes GetRenderType()
    {
        return RenderTypes.ChannelMapRenderer;
    }

    protected override SequenceRenderer Create(int minimumOfIntensityRange, int maximumOfIntensityRange, double[] displayParameters)
    {
        // TODO remove null
        if (!CheckParameters(displayParameters, null))
        {
            throw new InvalidUserArgumentException("Display parameters are invalid.");
        };
        return new ChannelMapRenderer(
            minimumOfIntensityRange,
            maximumOfIntensityRange,
            (int)displayParameters[0],
            (int)displayParameters[1],
            (int)displayParameters[2]);
    }

    //TODO: Check if channels are in range for given Image, not possible yet, if image not attribute
    /// <summary>
    /// Verifies that the parameters are valid for the renderer and sequence.
    /// Returns True, if the parameters are valid, false otherwise.
    /// </summary>
    /// <param name="displayParameters"></param>
    /// <param name="image"></param>
    /// <returns></returns>
    protected override bool CheckParameters(double[] displayParameters, IImage image)
    {
        return displayParameters.Length == 3
               && !(displayParameters[0] < 0)
               && !(displayParameters[1] < 0)
               && !(displayParameters[2] < 0);
    }

    private Vector256<double> NormailizeIntensity(Vector256<double> intensities)
>>>>>>> d48d9d34
    {
        /*
        if (!CheckParameters(displayParameters))
        {
            throw new InvalidUserArgumentException("Display parameters are invalid.");
        };*/
        return new ChannelMapRenderer(
            minimumOfIntensityRange,
            maximumOfIntensityRange,
            (int)displayParameters[0],
            (int)displayParameters[1],
            (int)displayParameters[2]);
    }

    //TODO: Check if channels are in range for given Image, not possible yet, if image not attribute
    /// <summary>
    /// Verifies that the parameters are valid for the renderer and sequence.
    /// Returns True, if the parameters are valid, false otherwise.
    /// </summary>
    /// <param name="displayParameters"></param>
    /// <param name="image"></param>
    /// <returns></returns>
    protected override bool CheckParameters(double[] displayParameters, IImage image)
    {
        if (displayParameters.Length != 3
            || displayParameters[0] < 0 
            || displayParameters[1] < 0
            || displayParameters[2] < 0)
        {
            return false;
        }
        
        return true;
    }
}<|MERGE_RESOLUTION|>--- conflicted
+++ resolved
@@ -1,8 +1,5 @@
 ﻿using System.Runtime.Intrinsics;
-<<<<<<< HEAD
-=======
 using System.Threading;
->>>>>>> d48d9d34
 using BEAM.Exceptions;
 using BEAM.Image;
 using BEAM.ImageSequence;
@@ -28,11 +25,7 @@
     public int ChannelRed { get; set; }
     public int ChannelGreen { get; set; }
     public int ChannelBlue { get; set; }
-<<<<<<< HEAD
-    
-=======
 
->>>>>>> d48d9d34
     //TODO: RGBA or ARGB?
     /// <summary>
     /// Create the RGBA value for a given pixel of a sequence
@@ -75,14 +68,8 @@
 
         for (var x = 0; x < xs.Length; x++)
         {
-<<<<<<< HEAD
-            var colors = NormalizeIntensity(Vector256.Create([
-                img.GetPixel(x, 0, ChannelRed),
-                img.GetPixel(x, 0, ChannelGreen),
-=======
             tokenSource?.Token.ThrowIfCancellationRequested();
             var colors = NormailizeIntensity(Vector256.Create([
->>>>>>> d48d9d34
                 img.GetPixel(x, 0, ChannelBlue),
                 img.GetPixel(x, 0, ChannelGreen),
                 img.GetPixel(x, 0, ChannelRed),
@@ -100,15 +87,7 @@
         }
         return data;
     }
-    
-    protected override RenderTypes GetRenderType()
-    {
-        return RenderTypes.ChannelMapRenderer;
-    }
 
-<<<<<<< HEAD
-    protected override SequenceRenderer Create(int minimumOfIntensityRange, int maximumOfIntensityRange, double[] displayParameters)
-=======
     protected override RenderTypes GetRenderType()
     {
         return RenderTypes.ChannelMapRenderer;
@@ -146,39 +125,11 @@
     }
 
     private Vector256<double> NormailizeIntensity(Vector256<double> intensities)
->>>>>>> d48d9d34
     {
-        /*
-        if (!CheckParameters(displayParameters))
-        {
-            throw new InvalidUserArgumentException("Display parameters are invalid.");
-        };*/
-        return new ChannelMapRenderer(
-            minimumOfIntensityRange,
-            maximumOfIntensityRange,
-            (int)displayParameters[0],
-            (int)displayParameters[1],
-            (int)displayParameters[2]);
-    }
+        var minIntensities = Vector256.Create<double>(MinimumOfIntensityRange);
+        var maxIntensities = Vector256.Create<double>(MaximumOfIntensityRange);
+        var multFactor = Vector256.Create<double>(255);
 
-    //TODO: Check if channels are in range for given Image, not possible yet, if image not attribute
-    /// <summary>
-    /// Verifies that the parameters are valid for the renderer and sequence.
-    /// Returns True, if the parameters are valid, false otherwise.
-    /// </summary>
-    /// <param name="displayParameters"></param>
-    /// <param name="image"></param>
-    /// <returns></returns>
-    protected override bool CheckParameters(double[] displayParameters, IImage image)
-    {
-        if (displayParameters.Length != 3
-            || displayParameters[0] < 0 
-            || displayParameters[1] < 0
-            || displayParameters[2] < 0)
-        {
-            return false;
-        }
-        
-        return true;
+        return (intensities - minIntensities) / (maxIntensities - minIntensities) * multFactor;
     }
 }