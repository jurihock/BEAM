﻿using System;
using BEAM.Exceptions;
using IImage = BEAM.Image.IImage;

namespace BEAM.Renderer;

/// <summary>
/// Concrete Renderer for a HeatMap.
/// The intensity of this channel is encoded in an ARGB-value and returned.
/// The hottest color is red, the coldest blue, always no transparency.
/// </summary>
public class HeatMapRendererRB : HeatMapRenderer
{
    /// <summary>
    /// Constructor for a HeatMapRendererRB
    /// </summary>
    /// <param name="minimumOfIntensityRange"></param>
    /// <param name="maximumOfIntensityRange"></param>
    /// <param name="relMaxColdestIntensity"></param>
    /// <param name="relMinHottestIntensity"></param>
    /// <param name="channel"></param>
    public HeatMapRendererRB(int minimumOfIntensityRange, int maximumOfIntensityRange, 
        int channel, double relMaxColdestIntensity, double relMinHottestIntensity) : base(
        minimumOfIntensityRange, maximumOfIntensityRange, 
        channel, relMaxColdestIntensity, relMinHottestIntensity)
    {
    }

    protected override byte[] GetColor(double value, double min, double max)
    {
        if (value > max) // intensity above maximum --> hottest color displayed
        {
            byte[] hot = [255, 255, 0, 0]; // Color Red
            return hot;
        }

        if (value < min) // intensity below minimum --> coldest color displayed
        {
            byte[] cold = [255, 0, 0, 255]; // Color Blue
            return cold;
        }
        
        // if max == min, return a mixture of Red and Blue for all pixels, whose intensity = max = min
        if ((max - min) < 0.001) 
        {
            return new byte[] { 255, 127, 0, 127 }; 
        }
        double range = (max - min);
        double relative = (value - min) / range; // calculate the relative intensity inside the range between min and max --> Normalize
        // the value of the color
        byte intensity = (byte)Math.Floor(relative * (double)255);

        byte[] color = [255, intensity, 0, (byte)(255 - intensity)];
        return color;
    }

    protected override RenderTypes GetRenderType()
    {
        return RenderTypes.HeatMapRendererRb;
    }

    /// <summary>
    /// 
    /// </summary>
    /// <param name="minimumOfIntensityRange"></param>
    /// <param name="maximumOfIntensityRange"></param>
    /// <param name="displayParameters">
    /// channel, MaxColdestIntensity, MinHottestIntensity
    /// </param>
    /// <returns></returns>
    /// <exception cref="InvalidUserArgumentException"></exception>
    protected override SequenceRenderer Create(int minimumOfIntensityRange, int maximumOfIntensityRange, double[] displayParameters)
    {
<<<<<<< HEAD
        //if (!CheckParameters(displayParameters))
        //{
        //    throw new InvalidUserArgumentException("Display parameters are invalid.");
        //};
=======
        // TODO remove null
        if (!CheckParameters(displayParameters, null))
        {
            throw new InvalidUserArgumentException("Display parameters are invalid.");
        };
>>>>>>> d48d9d34
        return new HeatMapRendererRB(minimumOfIntensityRange, maximumOfIntensityRange, (int)displayParameters[0], displayParameters[1], displayParameters[2]);

    }

    //TODO: Check if channel is in range for given Image, not possible yet, if image not attribute
    protected override bool CheckParameters(double[] displayParameters, IImage image)
    {
        if (displayParameters.Length != 3
            || displayParameters[0] < 0 // the channel
            || displayParameters[1] > 1 // maxColdestIntensity
            || displayParameters[1] < 0
            || displayParameters[2] < displayParameters[1] // minHottestIntensity
            || displayParameters[2] > 1)
        {
            return false;
        }
        
        return true;
    }
}<|MERGE_RESOLUTION|>--- conflicted
+++ resolved
@@ -71,18 +71,11 @@
     /// <exception cref="InvalidUserArgumentException"></exception>
     protected override SequenceRenderer Create(int minimumOfIntensityRange, int maximumOfIntensityRange, double[] displayParameters)
     {
-<<<<<<< HEAD
-        //if (!CheckParameters(displayParameters))
-        //{
-        //    throw new InvalidUserArgumentException("Display parameters are invalid.");
-        //};
-=======
         // TODO remove null
         if (!CheckParameters(displayParameters, null))
         {
             throw new InvalidUserArgumentException("Display parameters are invalid.");
         };
->>>>>>> d48d9d34
         return new HeatMapRendererRB(minimumOfIntensityRange, maximumOfIntensityRange, (int)displayParameters[0], displayParameters[1], displayParameters[2]);
 
     }
