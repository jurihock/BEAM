// (c) Paul Stier, 2025

using System;
using System.Collections.Generic;
using System.Collections.ObjectModel;
using Avalonia;
using Avalonia.Controls;
using BEAM.Controls;
using BEAM.Renderer;
using CommunityToolkit.Mvvm.ComponentModel;

namespace BEAM.ViewModels;

/// <summary>
/// View model controlling the renderer settings popup
/// </summary>
public partial class ColorSettingsPopupViewModel : ViewModelBase
{
<<<<<<< HEAD
    public ObservableCollection<Control> RendererSelectionControls { get; } = new();
    private readonly SequenceViewModel _sequenceViewModel;
=======
    /// <summary>
    /// The dynamically created controls based on the available renderers.
    /// </summary>
    public ObservableCollection<Control> RendererSelectionControls { get; } = [];
    private SequenceViewModel _sequenceViewModel;
>>>>>>> 3afc3fb6

    private int _selection;

    private readonly List<ISaveControl> _controls = [];

    /// <summary>
    /// The minimum value of the range of raw values the sequence is drawn at.
    /// e.g.: 8-Bit PNG uses 0
    /// </summary>
    [ObservableProperty]
    public partial decimal Min { get; set; }

    /// <summary>
    /// The maximum value of the range of raw values the sequence is drawn at.
    /// e.g.: 8-Bit PNG uses 255
    /// </summary>
    [ObservableProperty]
    public partial decimal Max { get; set; }

    public ColorSettingsPopupViewModel(SequenceViewModel sequenceViewModel)
    {
        _sequenceViewModel = sequenceViewModel;

        Min = (decimal) sequenceViewModel.CurrentRenderer.MinimumOfIntensityRange;
        Max = (decimal) sequenceViewModel.CurrentRenderer.MaximumOfIntensityRange;

        _selection = _sequenceViewModel.RendererSelection;

        for (var index = 0; index < sequenceViewModel.Renderers.Length; index++)
        {
            var renderer = sequenceViewModel.Renderers[index];
            RendererSelectionControls.Add(_BuildSelectionButton(renderer, index));
            RendererSelectionControls.Add(_BuildPanel(renderer));
        }
    }

    private RadioButton _BuildSelectionButton(SequenceRenderer renderer, int index)
    {
        var button = new RadioButton()
        {
            GroupName = "RendererSelectionGroup",
            Content = renderer.GetName(),
            IsChecked = (_selection == index),
        };
        button.IsCheckedChanged += (s, _) =>
        {
            var btn = (RadioButton)s!;
            if (btn.IsChecked ?? false) _selection = index;
        };

        return button;
    }

    private StackPanel _BuildPanel(SequenceRenderer renderer)
    {
        var panel = new StackPanel() { Margin = new Thickness(30, 0, 0, 0) };

        switch (renderer)
        {
            case HeatMapRenderer htmRenderer:
                var hmView = new HeatMapConfigControlView(htmRenderer, _sequenceViewModel);
                panel.Children.Add(hmView);
                _controls.Add(hmView);
                break;
            case ChannelMapRenderer chmRenderer:
                var chmView = new ChannelMapConfigControlView(chmRenderer, _sequenceViewModel);
                panel.Children.Add(chmView);
                _controls.Add(chmView);
                break;
            case ArgMaxRenderer:
                break;
            default:
                throw new ArgumentOutOfRangeException(nameof(renderer));
        }

        return panel;
    }

    /// <summary>
    /// Saves the current settings to the sequence renderers and redraws the sequence.
    /// </summary>
    /// <returns>Whether the settings could be saved successfully</returns>
    public bool Save()
    {
        foreach (var control in _controls)
        {
            control.Save();
        }

        foreach (var renderer in _sequenceViewModel.Renderers)
        {
            renderer.MinimumOfIntensityRange = (double) Min;
            renderer.MaximumOfIntensityRange = (double) Max;
        }

        _sequenceViewModel.RendererSelection = _selection;
        _sequenceViewModel.RenderersUpdated.Invoke(this, new RenderersUpdatedEventArgs());
        return true;
    }
}<|MERGE_RESOLUTION|>--- conflicted
+++ resolved
@@ -16,16 +16,11 @@
 /// </summary>
 public partial class ColorSettingsPopupViewModel : ViewModelBase
 {
-<<<<<<< HEAD
-    public ObservableCollection<Control> RendererSelectionControls { get; } = new();
-    private readonly SequenceViewModel _sequenceViewModel;
-=======
     /// <summary>
     /// The dynamically created controls based on the available renderers.
     /// </summary>
     public ObservableCollection<Control> RendererSelectionControls { get; } = [];
-    private SequenceViewModel _sequenceViewModel;
->>>>>>> 3afc3fb6
+    private readonly SequenceViewModel _sequenceViewModel;
 
     private int _selection;
 
