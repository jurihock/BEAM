--- conflicted
+++ resolved
@@ -47,16 +47,10 @@
         {
             return false;
         }
-<<<<<<< HEAD
-
-        var oldLength = _sequenceViewModel.Sequence.Shape.Height;
-=======
         
->>>>>>> aa1c7417
         _sequenceViewModel.Sequence = new TransformedSequence(new CutSequence(_sequenceViewModel.Sequence.GetName(),
                                         StartOffset, EndOffset, _sequenceViewModel.Sequence));
         _sequenceViewModel.CutSequence(this, new RenderersUpdatedEventArgs());
-        _sequenceViewModel.CutMinimap(StartOffset, oldLength - EndOffset);
         return true;
     }
 }