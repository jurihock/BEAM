--- conflicted
+++ resolved
@@ -42,16 +42,10 @@
         if (StartOffset < 0 || StartOffset > MaxOffset || EndOffset < 0 || EndOffset > MaxOffset)
         {
             return false;
-        }
-
+        }   
         _sequenceViewModel.Sequence = new TransformedSequence(new CutSequence(_sequenceViewModel.Sequence.GetName(),
-<<<<<<< HEAD
-            Offset, _sequenceViewModel.Sequence));
-        _sequenceViewModel.CutSequence(this, new RenderersUpdatedEventArgs(Offset));
-=======
                                         StartOffset, EndOffset, _sequenceViewModel.Sequence));
         _sequenceViewModel.CutSequence(this, new RenderersUpdatedEventArgs());
->>>>>>> 0cb846a1
         return true;
     }
 }