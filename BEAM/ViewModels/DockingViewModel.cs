--- conflicted
+++ resolved
@@ -19,27 +19,16 @@
         Items.Add(viewModel);
     }
 
-<<<<<<< HEAD
-    /*[RelayCommand]
-    public void Foo()
-    {
-        OpenDock(new InspectionViewModel());
-    }*/
-
-=======
->>>>>>> c05a8ed4
 
     [RelayCommand]
     public void OpenSequenceView(ISequence sequence)
     {
         OpenDock(new SequenceViewModel(sequence, this));
-<<<<<<< HEAD
-=======
+
     }
     
     public void RemoveDock(IDockBase viewModel)
     {
         Items.Remove(viewModel);
->>>>>>> c05a8ed4
     }
 }