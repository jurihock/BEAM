using System;
using System.Collections.Generic;
using System.IO;
using System.Linq;
using System.Threading.Tasks;
using Avalonia;
using Avalonia.Controls.ApplicationLifetimes;
using Avalonia.Platform.Storage;
using BEAM.Exceptions;
using BEAM.ImageSequence;
using BEAM.ImageSequence.Synchronization;
using BEAM.ImageSequence.Synchronization.Manipulators;
using BEAM.Models;
using BEAM.Models.Log;
using BEAM.Views;
using BEAM.Views.Minimap.Popups;
using CommunityToolkit.Mvvm.ComponentModel;
using CommunityToolkit.Mvvm.Input;

namespace BEAM.ViewModels;

public partial class MainWindowViewModel : ViewModelBase
{
    public static readonly Configuration BaseConfig = Configuration.StandardEnglish();

    [ObservableProperty] public partial string File { get; set; } = BaseConfig.FileMenu;
    [ObservableProperty] public partial string Open { get; set; } = BaseConfig.Open;
    [ObservableProperty] public partial string OpenFolder { get; set; } = BaseConfig.OpenFolder;
    [ObservableProperty] public partial string Exit { get; set; } = BaseConfig.Exit;
    [ObservableProperty] public partial string Edit { get; set; } = BaseConfig.Edit;
    [ObservableProperty] public partial string Paste { get; set; } = BaseConfig.Paste;
    [ObservableProperty] public partial string Copy { get; set; } = BaseConfig.Copy;
    [ObservableProperty] public partial string Help { get; set; } = BaseConfig.Help;
    [ObservableProperty] public partial string View { get; set; } = BaseConfig.View;
<<<<<<< HEAD
    
    [ObservableProperty] public partial string ShowDefaultMinimap { get; set; } = BaseConfig.ShowDefaultMinimap;
=======
    [ObservableProperty] public partial string Synchro { get; set; } = BaseConfig.Synchro;
    [ObservableProperty] public partial string ActivateSynchro { get; set; } = BaseConfig.ActivateSynchro;
    [ObservableProperty] public partial string DeactivateSynchro { get; set; } = BaseConfig.DeactivateSynchro;
>>>>>>> 246eab36
    [ObservableProperty] public partial string ViewOpenStatusWindow { get; set; } = BaseConfig.ViewOpenStatusWindow;
    


    [ObservableProperty] private string? _fileText;
    [ObservableProperty] public partial DockingViewModel DockingVm { get; set; } = new();


    public static int TitleBarHeight => 38;

    private SyncedPlotController? _syncedPlotController;

    public MainWindowViewModel()
    {
        _syncedPlotController = new SyncedPlotController();
        _syncedPlotController.Register(new MouseManipulator());
        PlotControllerManager.RegisterController(_syncedPlotController);
    }

    [RelayCommand]
    private async Task OpenSequence()
    {
        var files = await OpenFilePickerAsync();
        if (files == null || files.Count == 0) return;

        var list = files.Select(f => f.Path).ToList();

        try
        {
<<<<<<< HEAD
            DockingVm.OpenDock(new SequenceViewModel(Sequence.Open(list), DockingVm));
=======
            DockingVm.OpenSequenceView(DiskSequence.Open(list));
        }
        catch (UnknownSequenceException)
        {
            Logger.GetInstance().Error(LogEvent.OpenedFile,
                $"Cannot open files since no suitable sequence type found. (Supported sequences: {string.Join(", ", DiskSequence.SupportedSequences)})");
        }
        catch (EmptySequenceException)
        {
            Logger.GetInstance().Info(LogEvent.OpenedFile, "The sequence to be opened is empty");
>>>>>>> 246eab36
        }
        catch (InvalidSequenceException)
        {
            // not handled, since the sequence will write a log message
        }
    }

    [RelayCommand]
    private async Task OpenSequenceFromFolder()
    {
        var folder = await OpenFolderPickerAsync();

        if (folder == null) return;

        try
        {
<<<<<<< HEAD
            DockingVm.OpenDock(new SequenceViewModel(Sequence.Open(folder.Path), DockingVm));
=======
            DockingVm.OpenSequenceView(DiskSequence.Open(folder.Path));
>>>>>>> 246eab36
        }
        catch (UnknownSequenceException)
        {
            Logger.GetInstance().Error(LogEvent.OpenedFile,
                $"Cannot open folder since no suitable sequence type found. (Supported sequences: {string.Join(", ", DiskSequence.SupportedSequences)})");
        }
        catch (EmptySequenceException)
        {
            Logger.GetInstance().Info(LogEvent.OpenedFile, "The sequence to be opened is empty");
        }
        catch (InvalidSequenceException)
        {
            // not handled, since the sequence will write a log message
        }
    }
    
    
    [RelayCommand]
    private async Task OpenSequenceFromDrop(IEnumerable<IStorageItem>? files)
    {
        var data = files;
        List<Uri> list = new();
        foreach (var file in data)
        {
            var path = file.Path;
            if (Directory.Exists(path.AbsolutePath))
            {
                try
                {
                    DockingVm.OpenDock(new SequenceViewModel(Sequence.Open(path), DockingVm));
                }
                catch (Exception ex)
                {
                }
            }
            else
            {
                list.Add(path);
            }
        }

        try
        {
            DockingVm.OpenDock(new SequenceViewModel(Sequence.Open(list), DockingVm));
        }
        catch (Exception exception)
        {
        }
    }


    [RelayCommand]
    private void ExitBeam()
    {
        Environment.Exit(0);
    }

    private static async Task<IStorageFolder?> OpenFolderPickerAsync()
    {
        if (Application.Current?.ApplicationLifetime is not IClassicDesktopStyleApplicationLifetime desktop ||
            desktop.MainWindow?.StorageProvider is not { } provider)
            throw new NullReferenceException("Missing StorageProvider instance.");

        var folder = await provider.OpenFolderPickerAsync(new FolderPickerOpenOptions()
        {
            Title = "Open Sequence Folder",
            AllowMultiple = false,
        });

        return folder.Count >= 1 ? folder[0] : null;
    }

    private static async Task<IReadOnlyList<IStorageFile>?> OpenFilePickerAsync()
    {
        if (Application.Current?.ApplicationLifetime is not IClassicDesktopStyleApplicationLifetime desktop ||
            desktop.MainWindow?.StorageProvider is not { } provider)
            throw new NullReferenceException("Missing StorageProvider instance.");

        var files = await provider.OpenFilePickerAsync(new FilePickerOpenOptions()
        {
            Title = "Open Sequence File(s)",
            AllowMultiple = true,
        });

        return files;
    }

    [RelayCommand]
    private void OpenStatusWindow()
    {
        var statusWindow = new StatusWindow();
        statusWindow.Show();
    }

    [RelayCommand]
    private void OpenAboutWindow()
    {
        var aboutWindow = new AboutWindow();
        aboutWindow.Show();
    }

    [RelayCommand]
    private void ActivateSynchronization()
    {
        _syncedPlotController?.Activate();
        ScrollingSynchronizer.activateSynchronization();
    }

    [RelayCommand]
    private void DeactivateSynchronization()
    {
        _syncedPlotController?.Deactivate();
        ScrollingSynchronizer.deactivateSynchronization();
    }
}<|MERGE_RESOLUTION|>--- conflicted
+++ resolved
@@ -13,7 +13,6 @@
 using BEAM.Models;
 using BEAM.Models.Log;
 using BEAM.Views;
-using BEAM.Views.Minimap.Popups;
 using CommunityToolkit.Mvvm.ComponentModel;
 using CommunityToolkit.Mvvm.Input;
 
@@ -32,17 +31,10 @@
     [ObservableProperty] public partial string Copy { get; set; } = BaseConfig.Copy;
     [ObservableProperty] public partial string Help { get; set; } = BaseConfig.Help;
     [ObservableProperty] public partial string View { get; set; } = BaseConfig.View;
-<<<<<<< HEAD
-    
-    [ObservableProperty] public partial string ShowDefaultMinimap { get; set; } = BaseConfig.ShowDefaultMinimap;
-=======
     [ObservableProperty] public partial string Synchro { get; set; } = BaseConfig.Synchro;
     [ObservableProperty] public partial string ActivateSynchro { get; set; } = BaseConfig.ActivateSynchro;
     [ObservableProperty] public partial string DeactivateSynchro { get; set; } = BaseConfig.DeactivateSynchro;
->>>>>>> 246eab36
     [ObservableProperty] public partial string ViewOpenStatusWindow { get; set; } = BaseConfig.ViewOpenStatusWindow;
-    
-
 
     [ObservableProperty] private string? _fileText;
     [ObservableProperty] public partial DockingViewModel DockingVm { get; set; } = new();
@@ -69,9 +61,6 @@
 
         try
         {
-<<<<<<< HEAD
-            DockingVm.OpenDock(new SequenceViewModel(Sequence.Open(list), DockingVm));
-=======
             DockingVm.OpenSequenceView(DiskSequence.Open(list));
         }
         catch (UnknownSequenceException)
@@ -82,7 +71,6 @@
         catch (EmptySequenceException)
         {
             Logger.GetInstance().Info(LogEvent.OpenedFile, "The sequence to be opened is empty");
->>>>>>> 246eab36
         }
         catch (InvalidSequenceException)
         {
@@ -99,11 +87,7 @@
 
         try
         {
-<<<<<<< HEAD
-            DockingVm.OpenDock(new SequenceViewModel(Sequence.Open(folder.Path), DockingVm));
-=======
             DockingVm.OpenSequenceView(DiskSequence.Open(folder.Path));
->>>>>>> 246eab36
         }
         catch (UnknownSequenceException)
         {
@@ -119,41 +103,6 @@
             // not handled, since the sequence will write a log message
         }
     }
-    
-    
-    [RelayCommand]
-    private async Task OpenSequenceFromDrop(IEnumerable<IStorageItem>? files)
-    {
-        var data = files;
-        List<Uri> list = new();
-        foreach (var file in data)
-        {
-            var path = file.Path;
-            if (Directory.Exists(path.AbsolutePath))
-            {
-                try
-                {
-                    DockingVm.OpenDock(new SequenceViewModel(Sequence.Open(path), DockingVm));
-                }
-                catch (Exception ex)
-                {
-                }
-            }
-            else
-            {
-                list.Add(path);
-            }
-        }
-
-        try
-        {
-            DockingVm.OpenDock(new SequenceViewModel(Sequence.Open(list), DockingVm));
-        }
-        catch (Exception exception)
-        {
-        }
-    }
-
 
     [RelayCommand]
     private void ExitBeam()
