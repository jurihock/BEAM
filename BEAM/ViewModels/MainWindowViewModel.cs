--- conflicted
+++ resolved
@@ -1,21 +1,19 @@
-<<<<<<< HEAD
-﻿using System;
+using System;
 using System.Threading.Tasks;
 using Avalonia;
 using Avalonia.Controls.ApplicationLifetimes;
 using Avalonia.Platform.Storage;
 using BEAM.Models;
 using CommunityToolkit.Mvvm.ComponentModel;
-=======
-﻿using BEAM.Models.LoggerModels;
->>>>>>> 2dd06ddf
+using CommunityToolkit.Mvvm.Input;
+
+using BEAM.Models.LoggerModels;
 using CommunityToolkit.Mvvm.Input;
 
 namespace BEAM.ViewModels;
 
 public partial class MainWindowViewModel : ViewModelBase
 {
-<<<<<<< HEAD
 #pragma warning disable CA1822 // Mark members as static
     public string Greeting => "Welcome to Avalonia!";
 #pragma warning restore CA1822 // Mark members as static
@@ -55,7 +53,7 @@
         });
 
         return files?.Count >= 1 ? files[0] : null;
-=======
+    }
     private Logger? _logger;
     public MainWindowViewModel()
     {
@@ -82,6 +80,5 @@
     public void ClearLog()
     {
         _logger?.ClearStatusBar();
->>>>>>> 2dd06ddf
     }
 }