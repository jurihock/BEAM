--- conflicted
+++ resolved
@@ -7,21 +7,17 @@
 using BEAM.Docking;
 using BEAM.IMage.Displayer.Scottplot;
 using BEAM.ImageSequence;
-<<<<<<< HEAD
 using BEAM.Views;
 using CommunityToolkit.Mvvm.ComponentModel;
 using CommunityToolkit.Mvvm.Input;
 using ScottPlot;
 using Svg;
-=======
 using BEAM.Renderer;
->>>>>>> 46898d88
 
 namespace BEAM.ViewModels;
 
 public partial class SequenceViewModel : ViewModelBase, IDockBase
 {
-<<<<<<< HEAD
     [ObservableProperty] public partial DockingViewModel DockingVm { get; set; } = new();
     [ObservableProperty] public partial Coordinate2D pressedPointerPosition { get; set; } = new();
     [ObservableProperty] public partial Coordinate2D releasedPointerPosition { get; set; } = new();
@@ -32,7 +28,36 @@
     private List<InspectionViewModel> _ConnectedInspectionViewModels = new();
 
     public SequenceViewModel(Sequence sequence, DockingViewModel dockingVm)
+    public EventHandler<RenderersUpdatedEventArgs> RenderersUpdated = delegate { };
+    public EventHandler<RenderersUpdatedEventArgs> CutSequence = delegate { };
+
+    public TransformedSequence Sequence { get; set; }
+
+    public SequenceRenderer[] Renderers;
+    public int RendererSelection;
+
+    public SequenceViewModel(ISequence sequence)
     {
+        Sequence = new TransformedSequence(sequence);
+
+        var (min, max) = sequence switch
+        {
+            SkiaSequence => (0, 255),
+            _ => (0, 1)
+        };
+
+        Renderers =
+        [
+            new ChannelMapRenderer(min, max, 2, 1, 0),
+            new HeatMapRendererRB(min, max, 0, 0.1, 0.9),
+            new ArgMaxRendererGrey(min, max)
+        ];
+
+        RendererSelection = sequence switch
+        {
+            SkiaSequence => 0,
+            _ => 1
+        };
         Sequence = sequence;
         DockingVm = dockingVm;
     }
@@ -66,48 +91,8 @@
         DockingVm.OpenDock(inspectionViewModel);
         inspectionViewModel.Update(pressedPointerPosition, releasedPointerPosition);
     }
-    
-    public string Name { get; } =  DateTime.Now.Microsecond.ToString();
-
-    public override string ToString()
-    {
-        return Name;
-    }
-=======
-    public EventHandler<RenderersUpdatedEventArgs> RenderersUpdated = delegate { };
-    public EventHandler<RenderersUpdatedEventArgs> CutSequence = delegate { };
-
-    public TransformedSequence Sequence { get; set; }
-
-    public SequenceRenderer[] Renderers;
-    public int RendererSelection;
-
-    public SequenceViewModel(ISequence sequence)
-    {
-        Sequence = new TransformedSequence(sequence);
-
-        var (min, max) = sequence switch
-        {
-            SkiaSequence => (0, 255),
-            _ => (0, 1)
-        };
-
-        Renderers =
-        [
-            new ChannelMapRenderer(min, max, 2, 1, 0),
-            new HeatMapRendererRB(min, max, 0, 0.1, 0.9),
-            new ArgMaxRendererGrey(min, max)
-        ];
-
-        RendererSelection = sequence switch
-        {
-            SkiaSequence => 0,
-            _ => 1
-        };
-    }
 
     public string Name => Sequence.GetName();
 
     public SequenceRenderer CurrentRenderer => Renderers[RendererSelection];
->>>>>>> 46898d88
 }