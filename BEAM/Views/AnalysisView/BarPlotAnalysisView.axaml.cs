--- conflicted
+++ resolved
@@ -38,6 +38,10 @@
         // AvaPlotAnalysis.Plot.Axes.Rules.Add(lockedHorizontalRule);
 
         // AvaPlotAnalysis.Plot.HideAxesAndGrid();
+
+        //DataContext = new AnalysisViewModelPlot();
+        //default values for testing
+        //FillPlot([1.4, 2.5, 3.4, 4.0, 50]);
     }
 
 
@@ -52,7 +56,6 @@
 
         var barPlot = AvaPlotAnalysis.Plot.Add.Bars(dataHeights);
 
-<<<<<<< HEAD
         if (_showLabels && dataHeights.Length <= 4)
         {
             foreach (var bar in barPlot.Bars)
@@ -65,23 +68,6 @@
         }
 
         AvaPlotAnalysis.Plot.Benchmark.IsVisible = false;
-=======
-        _WriteLabels(barPlot);
-        
-        AvaPlotAnalysis.Plot.Axes.SetLimitsX(-1, dataHeights.Length);
-        AvaPlotAnalysis.Plot.Axes.SetLimitsY(0, dataHeights.Max() + 40);
-
-        // if (_showLabels)
-        // {
-        //     foreach (var bar in barPlot.Bars)
-        //     {
-        //         bar.Label = bar.Value.ToString();
-        //     }
-        //
-        //     // barPlot.ValueLabelStyle.Bold = true;
-        //     // barPlot.ValueLabelStyle.FontSize = 18;
-        // }
->>>>>>> 6ff5999a
 
         // AvaPlotAnalysis.Plot.Axes.SetLimitsX(-1, dataHeights.Length);
 
@@ -131,23 +117,6 @@
         AvaPlotAnalysis.Refresh();
     }
 
-    private void _WriteLabels(BarPlot barPlot)
-    {
-        if (!_showLabels)
-        {
-            return;
-        }
-
-        foreach (var bar in barPlot.Bars)
-        {
-            bar.Label = bar.Value.ToString();
-        }
-
-        barPlot.ValueLabelStyle.Bold = true;
-        barPlot.ValueLabelStyle.FontSize = 18;
-    
-    }
-
     public override void Update(Rectangle rectangle, Sequence sequence)
     {
         var pixelData = sequence.GetPixel((long)rectangle.BottomRight.Column, (long)rectangle.BottomRight.Row);
