--- conflicted
+++ resolved
@@ -6,15 +6,11 @@
         mc:Ignorable="d" d:DesignWidth="800" d:DesignHeight="450"
         x:Class="BEAM.Views.CutSequencePopup"
         x:DataType="viewModels:CutSequencePopupViewModel"
-<<<<<<< HEAD
-        Title="CutSequencePopup">
-=======
         Title="BEAM - Cut Sequence"
         SizeToContent="WidthAndHeight">
     <Design.DataContext>
         <viewModels:CutSequencePopupViewModel />
     </Design.DataContext>
->>>>>>> 3afc3fb6
     <StackPanel Orientation="Vertical" Margin="20, 10, 20, 0">
         <TextBlock FontWeight="Bold">Configure index from which the sequence will be cut</TextBlock>
         <Separator Background="{DynamicResource ThemeAccentBrush}" Margin="0 10"></Separator>
