<Window xmlns="https://github.com/avaloniaui"
        xmlns:x="http://schemas.microsoft.com/winfx/2006/xaml"
        xmlns:d="http://schemas.microsoft.com/expression/blend/2008"
        xmlns:mc="http://schemas.openxmlformats.org/markup-compatibility/2006"
        xmlns:beam="clr-namespace:BEAM"
        xmlns:viewModels="clr-namespace:BEAM.ViewModels"
        mc:Ignorable="d" d:DesignWidth="800" d:DesignHeight="450"
        x:Class="BEAM.Views.CutSequencePopup"
        x:DataType="viewModels:CutSequencePopupViewModel"
        Title="CutSequencePopup"
        SizeToContent="WidthAndHeight">
    <Design.DataContext>
        <viewModels:CutSequencePopupViewModel />
    </Design.DataContext>
    <StackPanel Orientation="Vertical" Margin="20, 10, 20, 0">
        <TextBlock FontWeight="Bold">Configure index from which the sequence will be cut</TextBlock>
        <Separator Background="{DynamicResource ThemeAccentBrush}" Margin="0 10"></Separator>
        
<<<<<<< HEAD
        <StackPanel Orientation="Horizontal">
            <TextBlock VerticalAlignment="Center" HorizontalAlignment="Left" Margin="10 0">Starting index of new Sequence:</TextBlock>
            <NumericUpDown Value="{Binding Offset}" MinWidth="300" HorizontalAlignment="Right" ParsingNumberStyle="Integer" Minimum="0" Maximum="{Binding MaxOffset}"/>
        </StackPanel>
=======
        <Grid>
            <TextBlock VerticalAlignment="Center" HorizontalAlignment="Left" Margin="10 0">Starting index of the new sequence:</TextBlock>
            <NumericUpDown Value="{Binding StartOffset}" MinWidth="300" HorizontalAlignment="Right" ParsingNumberStyle="Integer" Minimum="0" Maximum="{Binding MaxOffset}"/>
        </Grid>
        <Grid>
            <TextBlock VerticalAlignment="Center" HorizontalAlignment="Left" Margin="10 0">End index of the new sequence:</TextBlock>
            <NumericUpDown Value="{Binding EndOffset}" MinWidth="300" HorizontalAlignment="Right" ParsingNumberStyle="Integer" Minimum="0" Maximum="{Binding MaxOffset}"/>
        </Grid>
>>>>>>> 0cb846a1
        
        <StackPanel Margin="0 10" Orientation="Horizontal" HorizontalAlignment="Right">
            <Button Click="Close">Cancel</Button>
            <Button Click="TrySave" Margin="10 0 0 0"
                    Background="{DynamicResource Accent}" Foreground="{DynamicResource AccentForeground}">
                Save
            </Button>
        </StackPanel>
    </StackPanel>
</Window><|MERGE_RESOLUTION|>--- conflicted
+++ resolved
@@ -16,21 +16,14 @@
         <TextBlock FontWeight="Bold">Configure index from which the sequence will be cut</TextBlock>
         <Separator Background="{DynamicResource ThemeAccentBrush}" Margin="0 10"></Separator>
         
-<<<<<<< HEAD
         <StackPanel Orientation="Horizontal">
-            <TextBlock VerticalAlignment="Center" HorizontalAlignment="Left" Margin="10 0">Starting index of new Sequence:</TextBlock>
-            <NumericUpDown Value="{Binding Offset}" MinWidth="300" HorizontalAlignment="Right" ParsingNumberStyle="Integer" Minimum="0" Maximum="{Binding MaxOffset}"/>
+            <TextBlock VerticalAlignment="Center" HorizontalAlignment="Left" Margin="10 0">Starting index of new sequence:</TextBlock>
+            <NumericUpDown Value="{Binding StartOffset}" MinWidth="300" HorizontalAlignment="Right" ParsingNumberStyle="Integer" Minimum="0" Maximum="{Binding MaxOffset}"/>
         </StackPanel>
-=======
-        <Grid>
-            <TextBlock VerticalAlignment="Center" HorizontalAlignment="Left" Margin="10 0">Starting index of the new sequence:</TextBlock>
-            <NumericUpDown Value="{Binding StartOffset}" MinWidth="300" HorizontalAlignment="Right" ParsingNumberStyle="Integer" Minimum="0" Maximum="{Binding MaxOffset}"/>
-        </Grid>
-        <Grid>
+        <StackPanel Orientation="Horizontal">
             <TextBlock VerticalAlignment="Center" HorizontalAlignment="Left" Margin="10 0">End index of the new sequence:</TextBlock>
             <NumericUpDown Value="{Binding EndOffset}" MinWidth="300" HorizontalAlignment="Right" ParsingNumberStyle="Integer" Minimum="0" Maximum="{Binding MaxOffset}"/>
-        </Grid>
->>>>>>> 0cb846a1
+        </StackPanel>
         
         <StackPanel Margin="0 10" Orientation="Horizontal" HorizontalAlignment="Right">
             <Button Click="Close">Cancel</Button>
