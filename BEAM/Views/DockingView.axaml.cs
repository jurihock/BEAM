using System.Collections.Specialized;
using Avalonia.Controls;
using BEAM.Docking;
using BEAM.Exceptions;
using BEAM.ViewModels;
using NP.Ava.UniDock;
using NP.Ava.UniDockService;

namespace BEAM.Views;

public partial class DockingView : UserControl
{
    private DockManager _dockManager;

    public DockingView()
    {
        InitializeComponent();
        DataContextChanged += (s, e) =>
        {
            if (!IsInitialized) return;
            var vm = (DockingViewModel)DataContext!;
            vm.Items.CollectionChanged += _ItemsOnCollectionChanged;
        };

        _dockManager = (DockManager)this.FindResource("TheDockManager")!;
        _dockManager.DockItemsViewModels = [];
<<<<<<< HEAD
        _dockManager.DockItemRemovedEvent += OnDockItemRemoved;
=======
        _dockManager.DockItemRemovedEvent += _OnItemRemoved;
>>>>>>> c05a8ed4
    }

    private int _i = 0;

    private void _ItemsOnCollectionChanged(object? sender, NotifyCollectionChangedEventArgs e)
    {
        if (e.Action != NotifyCollectionChangedAction.Add) return;
        if (e.NewItems is null || e.NewItems.Count == 0) return;

        var dock = (e.NewItems[0] as IDockBase)!;

        var model = new DockItemViewModelBase
        {
            DockId = $"{dock.Name}#{_i++}",
            Header = dock.Name,
            Content = dock,
            DefaultDockGroupId = "StackDock",
            IsActive = true,
            IsSelected = false,
        };
        _dockManager.DockItemsViewModels!.Add(model);
    }
<<<<<<< HEAD
    
    private void OnDockItemRemoved(DockItemViewModelBase dockItem)
    {
        try
        {
            IDockBase dock = (IDockBase)dockItem.Content!;
            dock.OnClose();
        }
        catch
        {
            throw new CriticalBeamException("An Item was closed through the docking library, yet its viewmodel did not implement IDockBase");
        }
=======

    private void _OnItemRemoved(DockItemViewModelBase item)
    {
        var vm = DataContext as DockingViewModel;
        vm.RemoveDock(item.Content as IDockBase);
>>>>>>> c05a8ed4
    }
}<|MERGE_RESOLUTION|>--- conflicted
+++ resolved
@@ -24,11 +24,8 @@
 
         _dockManager = (DockManager)this.FindResource("TheDockManager")!;
         _dockManager.DockItemsViewModels = [];
-<<<<<<< HEAD
-        _dockManager.DockItemRemovedEvent += OnDockItemRemoved;
-=======
+
         _dockManager.DockItemRemovedEvent += _OnItemRemoved;
->>>>>>> c05a8ed4
     }
 
     private int _i = 0;
@@ -51,25 +48,10 @@
         };
         _dockManager.DockItemsViewModels!.Add(model);
     }
-<<<<<<< HEAD
-    
-    private void OnDockItemRemoved(DockItemViewModelBase dockItem)
-    {
-        try
-        {
-            IDockBase dock = (IDockBase)dockItem.Content!;
-            dock.OnClose();
-        }
-        catch
-        {
-            throw new CriticalBeamException("An Item was closed through the docking library, yet its viewmodel did not implement IDockBase");
-        }
-=======
 
     private void _OnItemRemoved(DockItemViewModelBase item)
     {
         var vm = DataContext as DockingViewModel;
         vm.RemoveDock(item.Content as IDockBase);
->>>>>>> c05a8ed4
     }
 }