--- conflicted
+++ resolved
@@ -9,9 +9,8 @@
              x:DataType="vm:InspectionViewModel"
              x:Name="Inspection"
              x:Class="BEAM.Views.InspectionView">
-
+    
     <Grid RowDefinitions="Auto, *">
-<<<<<<< HEAD
         <scott:AvaPlot Name="AnalysisPlot" Grid.Row="1"/>
         
          <Grid ColumnDefinitions="Auto, 3*, 3*, Auto" Grid.Row="0">
@@ -27,16 +26,6 @@
             
             <ComboBox x:Name="SequencePicker" 
                       ItemsSource="{Binding ExistingSequenceViewModels}" 
-=======
-        <scott:AvaPlot Name="AnalysisPlot" Grid.Row="1" />
-
-        <Grid Margin="10 10" Grid.Row="0" RowDefinitions="Auto Auto" ColumnDefinitions="Auto *, Auto, Auto">
-            <TextBlock VerticalAlignment="Center">Selected Sequence</TextBlock>
-            <TextBlock Grid.Row="1" Grid.Column="0" VerticalAlignment="Center">Selected Analysis Type</TextBlock>
-
-            <ComboBox x:Name="SequencePicker"
-                      ItemsSource="{Binding ExistingSequenceViewModels}"
->>>>>>> 3afc3fb6
                       MinWidth="200" MaxDropDownHeight="200"
                       SelectedIndex="-1" Grid.Row="0" Grid.Column="1"
                       SelectionChanged="SequencePicker_SelectionChanged"
@@ -64,4 +53,6 @@
             </Button>
         </Grid>
     </Grid>
+
+
 </UserControl>