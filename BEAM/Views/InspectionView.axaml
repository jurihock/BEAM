--- conflicted
+++ resolved
@@ -3,10 +3,6 @@
              xmlns:d="http://schemas.microsoft.com/expression/blend/2008"
              xmlns:mc="http://schemas.openxmlformats.org/markup-compatibility/2006"
              xmlns:vm="clr-namespace:BEAM.ViewModels"
-<<<<<<< HEAD
-             xmlns:aav="clr-namespace:BEAM.Views.AnalysisView"
-=======
->>>>>>> c05a8ed4
              xmlns:scott="clr-namespace:ScottPlot.Avalonia;assembly=ScottPlot.Avalonia"
              mc:Ignorable="d" d:DesignWidth="800" d:DesignHeight="450"
              x:DataType="vm:InspectionViewModel"
@@ -16,18 +12,6 @@
     <Grid RowDefinitions="Auto, *">
         <scott:AvaPlot Name="AnalysisPlot" Grid.Row="1"/>
         
-<<<<<<< HEAD
-         <Grid ColumnDefinitions="Auto, 3*, Auto" Grid.Row="0">
-        
-            <ComboBox x:Name="AnalysisPicker" 
-                      ItemsSource="{Binding AnalysisList}"
-                      Width="300" MaxDropDownHeight="200" 
-                      SelectedIndex="0"  Grid.Column="1" SelectionChanged="AnalysisPicker_SelectionChanged">
-            </ComboBox>
-            
-            <ComboBox x:Name="SequencePicker" ItemsSource="{Binding ExistingSequenceViewModels}" 
-                      SelectedIndex="0" Width="300" MaxDropDownHeight="200" Grid.Column="2">
-=======
          <Grid ColumnDefinitions="Auto, 3*, 3*, Auto" Grid.Row="0">
              
              <Button Content="Nochmal" Click="CloneButton_Clicked" Grid.Column="0"/>
@@ -44,19 +28,13 @@
                       MinWidth="200" MaxDropDownHeight="200"
                       SelectedIndex="-1"  Grid.Column="2" 
                       SelectionChanged="SequencePicker_SelectionChanged">
->>>>>>> c05a8ed4
                 <ComboBox.ItemTemplate>
                     <DataTemplate>
                         <TextBlock Text="{Binding Name}" />
                     </DataTemplate>
                 </ComboBox.ItemTemplate>
             </ComboBox>
-<<<<<<< HEAD
-             
-             <Button Content="Clone" Click="CloneButton_Clicked" Grid.Column="0"/>
-=======
              <CheckBox x:Name="KeepDataCheckBox" Content="Keep Sample" IsCheckedChanged="CheckBox_Changed" Grid.Column="3"/>
->>>>>>> c05a8ed4
              
          </Grid>
     </Grid>
