--- conflicted
+++ resolved
@@ -31,13 +31,8 @@
 
     private void DataContextChangedHandling(object? sender, EventArgs eventArgs)
     {
-<<<<<<< HEAD
         if (DataContext is not InspectionViewModel vm || vm.CurrentPlot is null) return;
         vm.PropertyChanged += (_, _) => FillPlot(vm.CurrentPlot);
-=======
-        var vm = DataContext as InspectionViewModel;
-        vm!.PropertyChanged += (s, e) => FillPlot(vm.CurrentPlot);
->>>>>>> 3afc3fb6
         FillPlot(vm.CurrentPlot);
         SequencePicker.SelectedIndex = 0;
         AnalysisPicker.SelectedIndex = 0;
@@ -45,51 +40,32 @@
     
     public void CloneButton_Clicked(object sender, RoutedEventArgs e)
     {
-<<<<<<< HEAD
         if(DataContext is not InspectionViewModel vm) return;
         vm.Clone();
-=======
-        var vm = DataContext as InspectionViewModel;
-        vm!.Clone();
->>>>>>> 3afc3fb6
     }
     
     public void AnalysisPicker_SelectionChanged(object sender, SelectionChangedEventArgs e)
     {
-<<<<<<< HEAD
         if (DataContext is not InspectionViewModel vm || vm.CurrentPlot is null) return;
         vm.ChangeAnalysis(AnalysisPicker.SelectedIndex);
-=======
-        var vm = DataContext as InspectionViewModel;
-        vm!.ChangeAnalysis(AnalysisPicker.SelectedIndex);
->>>>>>> 3afc3fb6
         FillPlot(vm.CurrentPlot);
     }
     
     public void SequencePicker_SelectionChanged(object sender, SelectionChangedEventArgs e)
     {
-<<<<<<< HEAD
         if (DataContext is not InspectionViewModel vm) return;
         vm.ChangeSequence(SequencePicker.SelectedIndex);
-=======
-        var vm = DataContext as InspectionViewModel;
-        vm!.ChangeSequence(SequencePicker.SelectedIndex);
->>>>>>> 3afc3fb6
     }
     
     public void CheckBox_Changed(object sender, RoutedEventArgs e)
     {
-<<<<<<< HEAD
         if (DataContext is not InspectionViewModel vm) return;
-=======
-        var vm = DataContext as InspectionViewModel;
-        vm!.CheckBoxChanged(KeepDataCheckBox.IsChecked);
+        vm.CheckBoxChanged(KeepDataCheckBox.IsChecked);
     }
-
+    
     private void KeepDataCheckBox_OnIsCheckedChanged(object? sender, RoutedEventArgs e)
     {
-        var vm = (DataContext as InspectionViewModel)!;
->>>>>>> 3afc3fb6
+        if (DataContext is not InspectionViewModel vm) return;
         vm.CheckBoxChanged(KeepDataCheckBox.IsChecked);
     }
 }