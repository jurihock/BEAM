--- conflicted
+++ resolved
@@ -1,28 +1,9 @@
 using System;
-<<<<<<< HEAD
-using System.Collections.Generic;
-using System.Linq;
-using System.Runtime.CompilerServices;
-using System.Runtime.Intrinsics.X86;
-using Avalonia;
-using Avalonia.Controls;
-using Avalonia.Input;
-using Avalonia.Interactivity;
-using Avalonia.Markup.Xaml;
-using Avalonia.Media;
-using BEAM.Analysis;
-using BEAM.ViewModels;
-using NP.Utilities;
-using ScottPlot;
-using ScottPlot.Avalonia;
-using ScottPlot.Statistics;
-=======
 using Avalonia.Controls;
 using Avalonia.Interactivity;
 using BEAM.Docking;
 using BEAM.ViewModels;
 using ScottPlot;
->>>>>>> c05a8ed4
 
 namespace BEAM.Views;
 
@@ -33,12 +14,6 @@
     {
         InitializeComponent();
         this.DataContextChanged += DataContextChangedHandling;
-<<<<<<< HEAD
-    }
-    public void FillPlot(Plot newPlot)
-    {
-        var vm = DataContext as InspectionViewModel;
-=======
         
     }
     
@@ -49,7 +24,6 @@
     private void FillPlot(Plot newPlot)
     {
         newPlot.PlotControl = AnalysisPlot;
->>>>>>> c05a8ed4
         AnalysisPlot.Reset(newPlot);
         AnalysisPlot.Refresh();
     }
@@ -58,13 +32,9 @@
     {
         var vm = DataContext as InspectionViewModel;
         vm.PropertyChanged += (s, e) => FillPlot(vm.CurrentPlot);
-<<<<<<< HEAD
-        FillPlot(vm.CurrentPlot);        
-=======
         FillPlot(vm.CurrentPlot);
         SequencePicker.SelectedIndex = 0;
         AnalysisPicker.SelectedIndex = 0;
->>>>>>> c05a8ed4
     }
     
     public void CloneButton_Clicked(object sender, RoutedEventArgs e)
@@ -77,8 +47,6 @@
     {
         var vm = DataContext as InspectionViewModel;
         vm.ChangeAnalysis(AnalysisPicker.SelectedIndex);
-<<<<<<< HEAD
-=======
         FillPlot(vm.CurrentPlot);
     }
     
@@ -92,6 +60,5 @@
     {
         var vm = DataContext as InspectionViewModel;
         vm.CheckBoxChanged(KeepDataCheckBox.IsChecked);
->>>>>>> c05a8ed4
     }
 }