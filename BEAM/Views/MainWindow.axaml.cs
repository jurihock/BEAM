--- conflicted
+++ resolved
@@ -1,10 +1,6 @@
 using System;
-using System.Collections.Generic;
-using System.IO;
 using Avalonia.Controls;
-using Avalonia.Input;
 using Avalonia.Interactivity;
-using BEAM.ImageSequence;
 using BEAM.Models;
 using BEAM.ViewModels;
 
@@ -13,21 +9,15 @@
 public partial class MainWindow : Window
 {
     private DockingViewModel _dockingViewModel = new();
-    
+
     public MainWindow()
     {
         InitializeComponent();
-<<<<<<< HEAD
+        DockView.DataContext = _dockingViewModel;
         AddHandler(DragDrop.DropEvent, OnDrop);
     }
-    
+
     private static void OnDrop(object? sender, DragEventArgs e)
-=======
-        DockView.DataContext = _dockingViewModel;
-    }
-
-    private void NativeMenuItem_OnClick(object? sender, EventArgs e)
->>>>>>> 70d4f24d
     {
         Console.WriteLine("Dropped");
         var data = e.Data.GetFiles();
@@ -42,7 +32,7 @@
             }
             else if (File.Exists(path))
             {
-                list.Add(path);   
+                list.Add(path);
             }
         }
         viewmodel.AddSequence(Sequence.Open(list));
