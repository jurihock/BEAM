--- conflicted
+++ resolved
@@ -9,15 +9,11 @@
              x:Class="BEAM.Views.SequenceView"
              DataContextChanged="StyledElement_OnDataContextChanged"
              PointerPressed="PointerPressedHandler"
-<<<<<<< HEAD
-             PointerReleased="PointerReleasedHandler">
-=======
              PointerReleased="PointerReleasedHandler"
              PointerMoved="PointerMovedHandler">
     <Design.DataContext>
         <vm:SequenceViewModel/>
     </Design.DataContext>
->>>>>>> c05a8ed4
 
     <Grid ColumnDefinitions="*, Auto, Auto">
         <scott:AvaPlot Name="AvaPlot1" Grid.Column="0"/>
