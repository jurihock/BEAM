--- conflicted
+++ resolved
@@ -6,12 +6,6 @@
 using Avalonia.Styling;
 using BEAM.CustomActions;
 using BEAM.Image.Displayer.Scottplot;
-using BEAM.Image.Displayer.ScottPlot;
-<<<<<<< HEAD
-=======
-using BEAM.Datatypes;
-using BEAM.IMage.Displayer.Scottplot;
->>>>>>> c05a8ed4
 using BEAM.ImageSequence.Synchronization;
 using BEAM.Models.Log;
 using BEAM.ViewModels;
@@ -25,13 +19,9 @@
 
 public partial class SequenceView : UserControl
 {
-<<<<<<< HEAD
-    private SequencePlottable? _plottable;
-=======
     private BitmapPlottable _plottable;
     private HorizontalLine _horizontalLine = new();
     private VerticalLine _verticalLine = new();
->>>>>>> c05a8ed4
 
     public SequenceView()
     {
@@ -64,7 +54,7 @@
 
         // Add ability to select area with right mouse button pressed
         AvaPlot1.UserInputProcessor.UserActionResponses.Add(new CustomAreaSelection(StandardMouseButtons.Right));
-        
+
         Bar1.Scroll += (s, e) =>
         {
             var vm = (DataContext as SequenceViewModel)!;
@@ -151,7 +141,7 @@
             control => Logger.GetInstance().Warning(LogEvent.BasicMessage, "Not implemented yet!"));
     }
 
-    private void _SetPlottable(SequencePlottable plottable)
+    private void _SetPlottable(BitmapPlottable plottable)
     {
         if (_plottable is not null) AvaPlot1.Plot.Remove(_plottable);
 
@@ -163,27 +153,27 @@
 
     private void PointerPressedHandler(object sender, PointerPressedEventArgs args)
     {
-        
+
         var point = args.GetCurrentPoint(sender as Control);
         var x = point.Position.X;
         var y = point.Position.Y;
-    
+
         var CoordInPlot = new Coordinate2D(AvaPlot1.Plot.GetCoordinates(new Pixel(x, y)));
-    
+
         var vm = (SequenceViewModel?)DataContext;
         vm.pressedPointerPosition = CoordInPlot;
     }
-    
+
     private void PointerReleasedHandler(object? sender, PointerReleasedEventArgs args)
     {
-        
+
         var point = args.GetCurrentPoint(sender as Control);
         var x = point.Position.X;
         var y = point.Position.Y;
-    
+
         var CoordInPlot = new Coordinate2D(AvaPlot1.Plot.GetCoordinates(new Pixel(x, y)));
-        
-    
+
+
         var vm = (SequenceViewModel?)DataContext;
         vm.releasedPointerPosition = CoordInPlot;
         vm.UpdateInspectionViewModel();
@@ -198,7 +188,7 @@
         var pointInPlot = AvaPlot1.Plot.GetCoordinates(
             (float)args.GetPosition(AvaPlot1).X * AvaPlot1.DisplayScale,
             (float)args.GetPosition(AvaPlot1).Y * AvaPlot1.DisplayScale);
-        
+
         _horizontalLine.Position = pointInPlot.Y;
         _verticalLine.Position = pointInPlot.X;
         AvaPlot1.Refresh();
@@ -292,7 +282,7 @@
         AvaPlot1.Refresh();
         UpdateScrollBar();
     }
-    
+
     /// <summary>
     /// This method updates the value of the Scrollbar, setting it to the value corresponding to the displayed position in the sequence.
     /// </summary>
