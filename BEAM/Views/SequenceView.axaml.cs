using System;
using System.Linq;
using Avalonia;
using Avalonia.Controls;
using Avalonia.Controls.ApplicationLifetimes;
using Avalonia.Input;
using Avalonia.Styling;
using BEAM.CustomActions;
using BEAM.Datatypes;
<<<<<<< HEAD
using BEAM.Image.Displayer.Scottplot;
using BEAM.Image.Displayer.ScottPlot;
=======
using BEAM.Image.Displayer.ScottPlot;
using BEAM.IMage.Displayer.Scottplot;
>>>>>>> 7bd28b1a
using BEAM.ImageSequence.Synchronization;
using BEAM.Models.Log;
using BEAM.ViewModels;
using BEAM.ViewModels.Utility;
using NP.Ava.Visuals;
using ScottPlot;
using ScottPlot.Avalonia;
using ScottPlot.Interactivity;
using ScottPlot.Interactivity.UserActionResponses;
using ScottPlot.Plottables;
using SizeChangedEventArgs = Avalonia.Controls.SizeChangedEventArgs;

namespace BEAM.Views;

/// <summary>
/// Code behind the sequence view.
/// Controls the used plot, events and redraws the sequence.
/// </summary>
public partial class SequenceView : UserControl
{
<<<<<<< HEAD
    private SequencePlottable _plottable = null!;
    private HorizontalLine _horizontalLine;
    private VerticalLine _verticalLine;
=======
    // Hosts the external UserControl
    public static readonly StyledProperty<Control?> DynamicContentProperty =
        AvaloniaProperty.Register<SequenceView, Control?>(nameof(DynamicContent));
    
    // Optional: Bind to the external UserControl's ViewModel
    public static readonly StyledProperty<object?> DynamicContentViewModelProperty =
        AvaloniaProperty.Register<SequenceView, object?>(nameof(DynamicContentViewModel));
    
    public Control? DynamicContent
    {
        get => GetValue(DynamicContentProperty);
        set => SetValue(DynamicContentProperty, value);
    }
    private BitmapPlottable _plottable;
    private HorizontalLine _horizontalLine = new();
    private VerticalLine _verticalLine = new();
>>>>>>> 7bd28b1a

    public object? DynamicContentViewModel
    {
        get => GetValue(DynamicContentViewModelProperty);
        set => SetValue(DynamicContentViewModelProperty, value);
    }
    
    public SequenceView()
    {
        InitializeComponent();
         _horizontalLine = AvaPlot1.Plot.Add.HorizontalLine(0);
        _verticalLine = AvaPlot1.Plot.Add.VerticalLine(0);
        this.SizeChanged += OnSizeChanged;
        //this.DataContextChanged += StyledElement_OnDataContextChanged;

    }

    private void OnSizeChanged(object? sender, SizeChangedEventArgs e)
    {
        var vm = DataContext as SequenceViewModel;
        if (vm == null || vm.MinimapVms.Count == 0)
        {
            return;
        }
        
        
        if(vm.MinimapVms.Any())
        {
            if(vm.MinimapVms.First() is not SizeAdjustableViewModelBase mapViewModel) return;
            mapViewModel.NotifySizeChanged(this, new ViewModels.Utility.SizeChangedEventArgs(e.NewSize.Width * 0.2, e.NewSize.Height));
        }
    }

    private void PreparePlot()
    {
        _ApplyDarkMode();
        _BuildCustomRightClickMenu();

        // TODO: CustomMouseActions
        // https://github.com/ScottPlot/ScottPlot/blob/main/src/ScottPlot5/ScottPlot5%20Demos/ScottPlot5%20WinForms%20Demo/Demos/CustomMouseActions.cs

        //avaPlot1.Interaction.IsEnabled = true;
        //avaPlot1.UserInputProcessor.IsEnabled = true;
        //avaPlot1.UserInputProcessor.UserActionResponses.Clear();

        //var panButton = ScottPlot.Interactivity.StandardMouseButtons.Middle;
        //var panResponse = new ScottPlot.Interactivity.UserActionResponses.MouseDragPan(panButton);

        // Remove the standard MouseWheelZoom and replace it with the wanted custom functionality
        ScrollingSynchronizer.addSequence(this);
        AvaPlot1.UserInputProcessor.RemoveAll<MouseWheelZoom>();
        AvaPlot1.UserInputProcessor.RemoveAll<MouseDragZoom>(); // Remove option to zoom with right key
        AvaPlot1.UserInputProcessor.UserActionResponses.Add(new CustomMouseWheelZoom(StandardKeys.Shift,
            StandardKeys.Control));

        // Add ability to select area with right mouse button pressed
        AvaPlot1.UserInputProcessor.UserActionResponses.Add(new CustomAreaSelection(StandardMouseButtons.Right));

        Bar1.Scroll += (s, e) =>
        {
            var vm = (DataContext as SequenceViewModel)!;
            var plot = AvaPlot1.Plot;
            var ySize = plot.Axes.GetLimits().Bottom - plot.Axes.GetLimits().Top;
            // Minus 100 to allow to scroll higher than the sequence for a better inspection of the start.
            var top = (e.NewValue / 100.0) * vm.Sequence.Shape.Height - 100.0;
            AvaPlot1.Plot.Axes.SetLimitsY(top, top + ySize);
            AvaPlot1.Refresh();
            ScrollingSynchronizer.synchronize(this);
        };

        AvaPlot1.PointerWheelChanged += (s, e) =>
        {
            UpdateScrollBar();
            ScrollingSynchronizer.synchronize(this);
        };

        AddScrollBarUpdating();

        PlotControllerManager.AddPlotToAllControllers(AvaPlot1);

        /**AvaPlot1.Plot.Axes.InvertY();
        AvaPlot1.Plot.Axes.SquareUnits();

        var plottable = new BitmapPlottable(sequence);
        AvaPlot1.Plot.Add.Plottable(plottable);

        plottable.SequenceImage.RequestRefreshPlotEvent += (sender, args) => AvaPlot1.Refresh();

        AvaPlot1.Refresh();**/
        AvaPlot1.Plot.Axes.InvertY();
        AvaPlot1.Plot.Axes.SquareUnits();
        AvaPlot1.Refresh();
    }

    private void AddScrollBarUpdating()
    {
        AvaPlot1.PointerEntered += (s, e) => { UpdateScrollBar(); };

        AvaPlot1.PointerExited += (s, e) => { UpdateScrollBar(); };

        AvaPlot1.PointerMoved += (s, e) => { UpdateScrollBar(); };

        AvaPlot1.PointerPressed += (s, e) => { UpdateScrollBar(); };

        AvaPlot1.PointerReleased += (s, e) => { UpdateScrollBar(); };

        AvaPlot1.PointerCaptureLost += (s, e) => { UpdateScrollBar(); };

        AvaPlot1.PointerWheelChanged += (s, e) => { UpdateScrollBar(); };
    }

    private void _ApplyDarkMode()
    {
        if (Application.Current!.ActualThemeVariant != ThemeVariant.Dark) return;

        // change figure colors
        AvaPlot1.Plot.FigureBackground.Color = Color.FromHex("#181818");
        AvaPlot1.Plot.DataBackground.Color = Color.FromHex("#1f1f1f");

        // change axis and grid colors
        AvaPlot1.Plot.Axes.Color(Color.FromHex("#d7d7d7"));
        AvaPlot1.Plot.Grid.MajorLineColor = Color.FromHex("#404040");

        // change legend colors
        AvaPlot1.Plot.Legend.BackgroundColor = Color.FromHex("#404040");
        AvaPlot1.Plot.Legend.FontColor = Color.FromHex("#d7d7d7");
        AvaPlot1.Plot.Legend.OutlineColor = Color.FromHex("#d7d7d7");
    }

    private void _BuildCustomRightClickMenu()
    {
        var vm = (SequenceViewModel?)DataContext;
        if (vm is null)
        {
            return;
        }


        var menu = AvaPlot1.Menu!;
        menu.Clear();
        menu.Add("Inspect Pixel",
            control => _OpenInspectionViewModel());
        menu.AddSeparator();
        menu.Add("Sync to this",
            control =>
            {
                ScrollingSynchronizer.activateSynchronization();
                ScrollingSynchronizer.synchronize(this);
                PlotControllerManager.activateSynchronization();
            });
        menu.AddSeparator();
        menu.Add("Configure colors", control => _OpenColorsPopup());
        menu.Add("Affine Transformation", control => _OpenTransformPopup());
        menu.AddSeparator();
        menu.Add("Cut Sequence", control => _OpenCutPopup());
        menu.Add("Export sequence",
            control => Logger.GetInstance().Warning(LogEvent.BasicMessage, "Not implemented yet!"));
        menu.Add("Change Minimap settings for this sequence",
            control => vm.OpenMinimapSettingsCommand.Execute(null));
    }
    
    
    private void PointerReleasedHandler(object? sender, PointerReleasedEventArgs args)
    {
        
        var point = args.GetCurrentPoint(sender as Control);
        var x = point.Position.X;
        var y = point.Position.Y;
    
        var CoordInPlot = new Coordinate2D(AvaPlot1.Plot.GetCoordinates(new Pixel(x, y)));
    
        var vm = (SequenceViewModel?)DataContext;
        if (vm is null) return;
        vm.releasedPointerPosition = CoordInPlot;
        vm.UpdateInspectionViewModel();
    }

    private void _SetPlottable(SequencePlottable plottable)
    {
         _plottable = plottable;
        if (_plottable is not null) AvaPlot1.Plot.Remove(_plottable);
        
        AvaPlot1.Plot.Add.Plottable(_plottable);
        _plottable.SequenceImage.RequestRefreshPlotEvent += (sender, args) => AvaPlot1.Refresh();
        AvaPlot1.Refresh();
    }

    private void PointerPressedHandler(object sender, PointerPressedEventArgs args)
    {

        var point = args.GetCurrentPoint(sender as Control);
        var x = point.Position.X;
        var y = point.Position.Y;

        var coordInPlot = new Coordinate2D(AvaPlot1.Plot.GetCoordinates(new Pixel(x, y)));

        var vm = (SequenceViewModel?)DataContext;
        vm!.pressedPointerPosition = coordInPlot;
    }
<<<<<<< HEAD

    private void PointerReleasedHandler(object? sender, PointerReleasedEventArgs args)
    {

        var point = args.GetCurrentPoint(sender as Control);
        var x = point.Position.X;
        var y = point.Position.Y;

        var coordInPlot = new Coordinate2D(AvaPlot1.Plot.GetCoordinates(new Pixel(x, y)));

        var vm = (SequenceViewModel?)DataContext;
        vm!.releasedPointerPosition = coordInPlot;
        vm!.UpdateInspectionViewModel();
    }
=======
    

>>>>>>> 7bd28b1a

    private void PointerMovedHandler(object? sender, PointerEventArgs args)
    {
        var point = args.GetCurrentPoint(sender as Control);
        var x = point.Position.X;
        var y = point.Position.Y;

        var pointInPlot = AvaPlot1.Plot.GetCoordinates(
            (float)args.GetPosition(AvaPlot1).X * AvaPlot1.DisplayScale,
            (float)args.GetPosition(AvaPlot1).Y * AvaPlot1.DisplayScale);

        _horizontalLine.Position = pointInPlot.Y;
        _verticalLine.Position = pointInPlot.X;
        AvaPlot1.Refresh();
    }

    private void StyledElement_OnDataContextChanged(object? sender, EventArgs e)
    {
        var vm = DataContext as SequenceViewModel;
        if (vm == null)
        {
            return;
        }
        vm.MinimapHasChanged += Layoutable_OnLayoutUpdated;

        PreparePlot();

        var isDark = Application.Current!.ActualThemeVariant == ThemeVariant.Dark;
        var checkerBoard = new CheckerboardPlottable(isDark);
        AvaPlot1.Plot.Add.Plottable(checkerBoard);

        // sets the plottable
        _SetPlottable(new SequencePlottable(vm.Sequence, vm.CurrentRenderer));

        // Changed the sequence view -> full rerender
        vm.RenderersUpdated += (_, args) =>
        {
            _plottable!.SequenceImage.Reset();
            _plottable!.ChangeRenderer(vm.CurrentRenderer);
            AvaPlot1.Refresh();
        };

        vm.CutSequence += (_, args) =>
        {
            _SetPlottable(new SequencePlottable(vm.Sequence, vm.CurrentRenderer));

            var oldLimits = AvaPlot1.Plot.Axes.GetLimits();
            var ySize = oldLimits.Bottom - oldLimits.Top;
            var newLimits = new AxisLimits(oldLimits.Left, oldLimits.Right, -ySize / 3, 2 * ySize / 3);
            AvaPlot1.Plot.Axes.SetLimits(newLimits);
            AvaPlot1.Refresh();
        };
    }

    private void _OpenTransformPopup()
    {
        AffineTransformationPopup popup = new((SequenceViewModel)DataContext!);
        var v = Application.Current!.ApplicationLifetime as IClassicDesktopStyleApplicationLifetime;
        popup.ShowDialog(v!.MainWindow!);
    }

    private void _OpenColorsPopup()
    {
        ColorSettingsPopup popup = new((SequenceViewModel)DataContext!);
        var v = Application.Current!.ApplicationLifetime as IClassicDesktopStyleApplicationLifetime;

        popup.ShowDialog(v!.MainWindow!);
    }

    private void _OpenCutPopup()
    {
        CutSequencePopup popup = new((SequenceViewModel)DataContext!);
        var v = Application.Current!.ApplicationLifetime as IClassicDesktopStyleApplicationLifetime;

        popup.ShowDialog(v!.MainWindow!);
    }

    private void _OpenInspectionViewModel()
    {
        SequenceViewModel sequenceViewModel = (DataContext as SequenceViewModel)!;
        sequenceViewModel.OpenInspectionView();
    }

    /// <summary>
    /// This method updates the value of the Scrollbar and display the corresponding position in the sequence.
    /// </summary>
    /// <param name="val">The new value of the ScrollBar</param>
    public void UpdateScrolling(double val)
    {
        var vm = (DataContext as SequenceViewModel)!;
        var plot = AvaPlot1.Plot;
        var ySize = plot.Axes.GetLimits().Bottom - plot.Axes.GetLimits().Top;
        var top = (val / 100.0) * vm.Sequence.Shape.Height - 100.0;
        AvaPlot1.Plot.Axes.SetLimitsY(top, top + ySize);
        AvaPlot1.Refresh();
        Bar1.Value = val;
    }

    /// <summary>
    /// This method updates the displayed position in the sequence to that of another AvaPlot and
    /// sets the corresponding value for the ScrollBar.
    /// </summary>
    /// <param name="otherPlot">The AvaPlot, which limits will be used to set the display limits of this sequence.</param>
    public void UpdateScrolling(AvaPlot otherPlot)
    {
        AvaPlot1.Plot.Axes.SetLimits(otherPlot.Plot.Axes.GetLimits());
        AvaPlot1.Refresh();
        UpdateScrollBar();
    }

    /// <summary>
    /// This method updates the value of the Scrollbar, setting it to the value corresponding to the displayed position in the sequence.
    /// </summary>
    public void UpdateScrollBar()
    {
        var vm = (DataContext as SequenceViewModel)!;
        var val = ((AvaPlot1.Plot.Axes.GetLimits().Top + 100.0) / vm.Sequence.Shape.Height) * 100;
        Bar1.Value = val <= 0.0 ? 0.0 : double.Min(val, 100.0);
    }
    
    

    private void Layoutable_OnLayoutUpdated(object? sender, EventArgs e)
    {
        var vm = DataContext as SequenceViewModel;
        if (vm == null || vm.MinimapVms.Count == 0)
        {
            return;
        }
        
        if(vm.MinimapVms.Count > 0)
        {   
            var mapViewModel = (vm.MinimapVms.First() as SizeAdjustableViewModelBase);
            if (mapViewModel is null)
            {
                return;
            }
            mapViewModel.NotifySizeChanged(this, new ViewModels.Utility.SizeChangedEventArgs(this.GetSize().X * 0.2, this.GetSize().Y));
        }
    }
}<|MERGE_RESOLUTION|>--- conflicted
+++ resolved
@@ -7,13 +7,10 @@
 using Avalonia.Styling;
 using BEAM.CustomActions;
 using BEAM.Datatypes;
-<<<<<<< HEAD
 using BEAM.Image.Displayer.Scottplot;
 using BEAM.Image.Displayer.ScottPlot;
-=======
 using BEAM.Image.Displayer.ScottPlot;
 using BEAM.IMage.Displayer.Scottplot;
->>>>>>> 7bd28b1a
 using BEAM.ImageSequence.Synchronization;
 using BEAM.Models.Log;
 using BEAM.ViewModels;
@@ -34,11 +31,11 @@
 /// </summary>
 public partial class SequenceView : UserControl
 {
-<<<<<<< HEAD
+
     private SequencePlottable _plottable = null!;
     private HorizontalLine _horizontalLine;
     private VerticalLine _verticalLine;
-=======
+
     // Hosts the external UserControl
     public static readonly StyledProperty<Control?> DynamicContentProperty =
         AvaloniaProperty.Register<SequenceView, Control?>(nameof(DynamicContent));
@@ -55,7 +52,7 @@
     private BitmapPlottable _plottable;
     private HorizontalLine _horizontalLine = new();
     private VerticalLine _verticalLine = new();
->>>>>>> 7bd28b1a
+
 
     public object? DynamicContentViewModel
     {
@@ -255,7 +252,6 @@
         var vm = (SequenceViewModel?)DataContext;
         vm!.pressedPointerPosition = coordInPlot;
     }
-<<<<<<< HEAD
 
     private void PointerReleasedHandler(object? sender, PointerReleasedEventArgs args)
     {
@@ -270,10 +266,6 @@
         vm!.releasedPointerPosition = coordInPlot;
         vm!.UpdateInspectionViewModel();
     }
-=======
-    
-
->>>>>>> 7bd28b1a
 
     private void PointerMovedHandler(object? sender, PointerEventArgs args)
     {
