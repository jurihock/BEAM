--- conflicted
+++ resolved
@@ -1,27 +1,22 @@
 using System;
+using System.Runtime.InteropServices;
 using Avalonia;
 using Avalonia.Controls;
 using Avalonia.Input;
-<<<<<<< HEAD
+using Avalonia.Input;
+using Avalonia.Markup.Xaml;
 using Avalonia.Styling;
 using BEAM.CustomActions;
-=======
-using Avalonia.Markup.Xaml;
-using Avalonia.Styling;
 using BEAM.Datatypes;
 using BEAM.Image.Bitmap;
 using BEAM.Image.Displayer;
->>>>>>> 3d8e5e74
 using BEAM.IMage.Displayer.Scottplot;
 using BEAM.ImageSequence;
-using BEAM.ImageSequence.Synchronization;
 using BEAM.Log;
 using BEAM.Profiling;
 using BEAM.ViewModels;
 using ScottPlot;
 using ScottPlot.Avalonia;
-using ScottPlot.Interactivity;
-using ScottPlot.Interactivity.UserActionResponses;
 
 namespace BEAM.Views;
 
@@ -148,12 +143,6 @@
 
     private void _BuildCustomRightClickMenu()
     {
-        var vm = (SequenceViewModel?)DataContext;
-        if (vm == null)
-        {
-            return;
-        }
-
         var menu = AvaPlot1.Menu!;
         menu.Clear();
         menu.Add("Inspect Pixel",
@@ -210,7 +199,6 @@
         FillPlot(vm.Sequence);
     }
 
-<<<<<<< HEAD
     /// <summary>
     /// This method updates the value of the Scrollbar and display the corresponding position in the sequence.
     /// </summary>
@@ -245,17 +233,4 @@
         var val =  ((AvaPlot1.Plot.Axes.GetLimits().Top + 100.0) / _sequence.Shape.Height) * 100;
         Bar1.Value = val <= 0.0 ? 0.0 : double.Min(val, 100.0);
     }
-=======
-    // private void InputElement_OnPointerMoved(object? sender, PointerEventArgs e)
-    // {
-    //     var point = e.GetCurrentPoint(sender as Control);
-    //     var x = point.Position.X;
-    //     var y = point.Position.Y;
-    //
-    //     Coordinates CoordInPlot = AvaPlot1.Plot.GetCoordinates(new Pixel(x, y));
-    //
-    //     var vm = (SequenceViewModel?)DataContext;
-    //     vm.UpdateInspectionViewModel(((long)CoordInPlot.X, (long)CoordInPlot.Y));
-    // }
->>>>>>> 3d8e5e74
 }