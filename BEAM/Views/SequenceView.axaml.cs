--- conflicted
+++ resolved
@@ -1,4 +1,5 @@
 using System;
+using System.Runtime.InteropServices;
 using Avalonia;
 using Avalonia.Controls;
 using Avalonia.Controls.ApplicationLifetimes;
@@ -209,7 +210,14 @@
         popup.ShowDialog(v.MainWindow);
     }
 
-<<<<<<< HEAD
+    private void _OpenCutPopup()
+    {
+        CutSequencePopup popup = new(DataContext as SequenceViewModel);
+        var v = Application.Current!.ApplicationLifetime as IClassicDesktopStyleApplicationLifetime;
+
+        popup.ShowDialog(v.MainWindow);
+    }
+
     /// <summary>
     /// This method updates the value of the Scrollbar and display the corresponding position in the sequence.
     /// </summary>
@@ -243,13 +251,5 @@
     {
         var val =  ((AvaPlot1.Plot.Axes.GetLimits().Top + 100.0) / _sequence.Shape.Height) * 100;
         Bar1.Value = val <= 0.0 ? 0.0 : double.Min(val, 100.0);
-=======
-    private void _OpenCutPopup()
-    {
-        CutSequencePopup popup = new(DataContext as SequenceViewModel);
-        var v = Application.Current!.ApplicationLifetime as IClassicDesktopStyleApplicationLifetime;
-
-        popup.ShowDialog(v.MainWindow);
->>>>>>> be927f9f
     }
 }