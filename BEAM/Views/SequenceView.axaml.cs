--- conflicted
+++ resolved
@@ -10,13 +10,10 @@
 using Avalonia.Markup.Xaml;
 using Avalonia.Styling;
 using BEAM.CustomActions;
-<<<<<<< HEAD
+using BEAM.Image.Displayer.ScottPlot;
 using BEAM.Datatypes;
 using BEAM.Image.Bitmap;
 using BEAM.Image.Displayer;
-=======
-using BEAM.Image.Displayer.ScottPlot;
->>>>>>> 46898d88
 using BEAM.IMage.Displayer.Scottplot;
 using BEAM.ImageSequence;
 using BEAM.ImageSequence.Synchronization;
@@ -61,13 +58,10 @@
         AvaPlot1.UserInputProcessor.RemoveAll<MouseDragZoom>(); // Remove option to zoom with right key
         AvaPlot1.UserInputProcessor.UserActionResponses.Add(new CustomMouseWheelZoom(StandardKeys.Shift,
             StandardKeys.Control));
-<<<<<<< HEAD
+
         // Add ability to select area with right mouse button pressed
         AvaPlot1.UserInputProcessor.UserActionResponses.Add(new CustomAreaSelection(StandardMouseButtons.Right));
         
-=======
-
->>>>>>> 46898d88
         Bar1.Scroll += (s, e) =>
         {
             var vm = (DataContext as SequenceViewModel)!;
@@ -154,7 +148,16 @@
             control => Logger.GetInstance().Warning(LogEvent.BasicMessage, "Not implemented yet!"));
     }
 
-<<<<<<< HEAD
+    private void _SetPlottable(BitmapPlottable plottable)
+    {
+        if (_plottable is not null) AvaPlot1.Plot.Remove(_plottable);
+
+        _plottable = plottable;
+        AvaPlot1.Plot.Add.Plottable(_plottable);
+        _plottable.SequenceImage.RequestRefreshPlotEvent += (sender, args) => AvaPlot1.Refresh();
+        AvaPlot1.Refresh();
+    }
+
     private void PointerPressedHandler(object sender, PointerPressedEventArgs args)
     {
         
@@ -181,16 +184,6 @@
         var vm = (SequenceViewModel?)DataContext;
         vm.releasedPointerPosition = CoordInPlot;
         vm.UpdateInspectionViewModel(CoordInPlot);
-=======
-    private void _SetPlottable(BitmapPlottable plottable)
-    {
-        if (_plottable is not null) AvaPlot1.Plot.Remove(_plottable);
-
-        _plottable = plottable;
-        AvaPlot1.Plot.Add.Plottable(_plottable);
-        _plottable.SequenceImage.RequestRefreshPlotEvent += (sender, args) => AvaPlot1.Refresh();
-        AvaPlot1.Refresh();
->>>>>>> 46898d88
     }
 
     private void StyledElement_OnDataContextChanged(object? sender, EventArgs e)
@@ -274,7 +267,6 @@
         AvaPlot1.Refresh();
         UpdateScrollBar();
     }
-<<<<<<< HEAD
     
     
     private Coordinate2D _correctInvalid(Coordinates point)
@@ -290,9 +282,6 @@
         return new Coordinate2D(point.X, point.Y);
     }
     
-=======
-
->>>>>>> 46898d88
     /// <summary>
     /// This method updates the value of the Scrollbar, setting it to the value corresponding to the displayed position in the sequence.
     /// </summary>
